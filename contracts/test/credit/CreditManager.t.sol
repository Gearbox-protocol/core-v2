// SPDX-License-Identifier: UNLICENSED
// Gearbox Protocol. Generalized leverage for DeFi protocols
// (c) Gearbox Holdings, 2022
pragma solidity ^0.8.10;

import { IAddressProvider } from "../../interfaces/IAddressProvider.sol";
import { ACL } from "../../core/ACL.sol";

import { AccountFactory } from "../../core/AccountFactory.sol";
import { ICreditAccount } from "../../interfaces/ICreditAccount.sol";
import { ICreditManagerV2, ICreditManagerV2Events, ICreditManagerV2Exceptions, ClosureAction } from "../../interfaces/ICreditManagerV2.sol";

import { IPriceOracleV2, IPriceOracleV2Ext } from "../../interfaces/IPriceOracle.sol";

import { CreditManager, UNIVERSAL_CONTRACT } from "../../credit/CreditManager.sol";

import { IPoolService } from "../../interfaces/IPoolService.sol";

import { IWETH } from "../../interfaces/external/IWETH.sol";
import { IERC20 } from "@openzeppelin/contracts/token/ERC20/IERC20.sol";
import { ERC20Mock } from "../mocks/token/ERC20Mock.sol";
import { PercentageMath, PERCENTAGE_FACTOR } from "../../libraries/PercentageMath.sol";

// TESTS

import "../lib/constants.sol";

import { BalanceHelper } from "../helpers/BalanceHelper.sol";

// EXCEPTIONS

// MOCKS
import { PriceFeedMock } from "../mocks/oracles/PriceFeedMock.sol";
import { PoolServiceMock } from "../mocks/pool/PoolServiceMock.sol";
import { TargetContractMock } from "../mocks/adapters/TargetContractMock.sol";
import { ERC20ApproveRestrictedRevert, ERC20ApproveRestrictedFalse } from "../mocks/token/ERC20ApproveRestricted.sol";

// SUITES
import { TokensTestSuite } from "../suites/TokensTestSuite.sol";
import { Tokens } from "../config/Tokens.sol";
import { CreditManagerTestSuite } from "../suites/CreditManagerTestSuite.sol";
import { GenesisFactory } from "../../factories/GenesisFactory.sol";
import { CreditManagerTestInternal } from "../mocks/credit/CreditManagerTestInternal.sol";

import { CreditConfig } from "../config/CreditConfig.sol";

/// @title AddressRepository
/// @notice Stores addresses of deployed contracts
contract CreditManagerTest is
    DSTest,
    ICreditManagerV2Events,
    ICreditManagerV2Exceptions,
    BalanceHelper
{
    CheatCodes evm = CheatCodes(HEVM_ADDRESS);

    CreditManagerTestSuite cms;

    IAddressProvider addressProvider;
    IWETH wethToken;
    GenesisFactory gp;
    AccountFactory af;
    CreditManager creditManager;
    PoolServiceMock poolMock;
    IPriceOracleV2 priceOracle;
    ACL acl;
    address underlying;

    CreditConfig creditConfig;

    function setUp() public {
        tokenTestSuite = new TokensTestSuite();

        tokenTestSuite.topUpWETH{ value: 100 * WAD }();
        _connectCreditManagerSuite(Tokens.DAI, false);
    }

    ///
    /// HELPERS

    function _connectCreditManagerSuite(Tokens t, bool internalSuite) internal {
        creditConfig = new CreditConfig(tokenTestSuite, t);
        cms = new CreditManagerTestSuite(creditConfig, internalSuite);

        gp = cms.gp();
        acl = cms.acl();

        addressProvider = cms.addressProvider();
        af = cms.af();

        poolMock = cms.poolMock();

        creditManager = cms.creditManager();

        priceOracle = creditManager.priceOracle();
        underlying = creditManager.underlying();
    }

    /// @dev Opens credit account for testing management functions
    function _openCreditAccount()
        internal
        returns (
            uint256 borrowedAmount,
            uint256 cumulativeIndexAtOpen,
            uint256 cumulativeIndexAtClose,
            address creditAccount
        )
    {
        return cms.openCreditAccount();
    }

    function expectTokenIsEnabled(Tokens t, bool expectedState) internal {
        address creditAccount = creditManager.getCreditAccountOrRevert(USER);

        bool state = creditManager.tokenMasksMap(tokenTestSuite.addressOf(t)) &
            creditManager.enabledTokensMap(creditAccount) !=
            0;
        assertTrue(
            state == expectedState,
            string(
                abi.encodePacked(
                    "Token ",
                    tokenTestSuite.symbols(t),
                    state
                        ? " enabled as not expetcted"
                        : " not enabled as expected "
                )
            )
        );
    }

    function expectFullCollateralCheck() internal {
        address creditAccount = creditManager.getCreditAccountOrRevert(USER);

        (, , uint256 borrowedAmountWithInterestAndFees) = creditManager
            .calcCreditAccountAccruedInterest(creditAccount);

        evm.expectCall(
            address(priceOracle),
            abi.encodeWithSelector(
                IPriceOracleV2.convertToUSD.selector,
                borrowedAmountWithInterestAndFees * PERCENTAGE_FACTOR,
                underlying
            )
        );
    }

    function mintBalance(
        Tokens t,
        uint256 amount,
        bool enable
    ) internal {
        address creditAccount = creditManager.getCreditAccountOrRevert(USER);

        tokenTestSuite.mint(t, creditAccount, amount);
        if (enable) {
            creditManager.checkAndEnableToken(
                creditAccount,
                tokenTestSuite.addressOf(t)
            );
        }
    }

    function isTokenEnabled(Tokens t) internal view returns (bool) {
        address creditAccount = creditManager.getCreditAccountOrRevert(USER);
        return
            creditManager.enabledTokensMap(creditAccount) &
                creditManager.tokenMasksMap(tokenTestSuite.addressOf(t)) !=
            0;
    }

    function _addAndEnableTokens(
        address creditAccount,
        uint256 numTokens,
        uint256 balance
    ) internal {
        for (uint256 i = 0; i < numTokens; i++) {
            ERC20Mock t = new ERC20Mock("new token", "nt", 18);
            PriceFeedMock pf = new PriceFeedMock(10**8, 8);

            evm.startPrank(CONFIGURATOR);
            creditManager.addToken(address(t));
            IPriceOracleV2Ext(address(priceOracle)).addPriceFeed(
                address(t),
                address(pf)
            );
            creditManager.setLiquidationThreshold(address(t), 8000);
            evm.stopPrank();

            t.mint(creditAccount, balance);

            creditManager.checkAndEnableToken(creditAccount, address(t));
        }
    }

    function _getRandomBits(
        uint256 ones,
        uint256 zeros,
        uint256 randomValue
    ) internal pure returns (bool[] memory result, uint256 breakPoint) {
        if ((ones + zeros) == 0) {
            result = new bool[](0);
            breakPoint = 0;
            return (result, breakPoint);
        }

        uint256 onesCurrent = ones;
        uint256 zerosCurrent = zeros;

        result = new bool[](ones + zeros);
        uint256 i = 0;

        while (onesCurrent + zerosCurrent > 0) {
            uint256 rand = uint256(keccak256(abi.encodePacked(randomValue))) %
                (onesCurrent + zerosCurrent);
            if (rand < onesCurrent) {
                result[i] = true;
                onesCurrent--;
            } else {
                result[i] = false;
                zerosCurrent--;
            }

            i++;
        }

        if (ones > 0) {
            uint256 breakpointCounter = (uint256(
                keccak256(abi.encodePacked(randomValue))
            ) % (ones)) + 1;

            for (uint256 j = 0; j < result.length; j++) {
                if (result[j]) {
                    breakpointCounter--;
                }

                if (breakpointCounter == 0) {
                    breakPoint = j;
                    break;
                }
            }
        }
    }

    function enableTokensMoreThanLimit(address creditAccount) internal {
        uint256 maxAllowedEnabledTokenLength = creditManager
            .maxAllowedEnabledTokenLength();
        _addAndEnableTokens(creditAccount, maxAllowedEnabledTokenLength, 2);
    }

    function prepareForEnabledUnderlyingCase(address creditAccount) internal {
        uint256 daiBalance = tokenTestSuite.balanceOf(
            Tokens.DAI,
            creditAccount
        );

        tokenTestSuite.burn(Tokens.DAI, creditAccount, daiBalance);

        tokenTestSuite.mint(Tokens.USDC, creditAccount, daiBalance * 10);

        creditManager.checkAndEnableToken(
            creditAccount,
            tokenTestSuite.addressOf(Tokens.USDC)
        );

        uint256 maxAllowedEnabledTokenLength = creditManager
            .maxAllowedEnabledTokenLength();
        _addAndEnableTokens(creditAccount, maxAllowedEnabledTokenLength - 1, 2);
    }

    function prepareForEnabledTokenOptimization(
        address creditAccount,
        bool[] memory tokenTypes,
        uint256 enabledTokensNum,
        uint256 zeroTokensNum,
        uint256 breakPoint
    ) internal returns (uint256) {
        if (enabledTokensNum == 0) {
            return 1;
        }

        bool setBreakpoint;

        if (enabledTokensNum != zeroTokensNum) {
            // When there are more enabled tokens than zero tokens, we have a breakpoint other than underlying

            uint256 daiBalance = tokenTestSuite.balanceOf(
                Tokens.DAI,
                creditAccount
            );
            tokenTestSuite.burn(Tokens.DAI, creditAccount, daiBalance);
            setBreakpoint = true;
        } else {
            // When there is the same number of enabled and zero tokens, only the underlying will be checked in fullCheck,
            // hence all tokens + underlying will remain enabled before optimizer is run

            enabledTokensNum += 1;
        }

        for (uint256 i = 0; i < tokenTypes.length; i++) {
            if ((i == breakPoint) && setBreakpoint) {
                _addAndEnableTokens(creditAccount, 1, RAY);
            } else if (tokenTypes[i]) {
                _addAndEnableTokens(creditAccount, 1, 2);
            } else {
                _addAndEnableTokens(creditAccount, 1, 1);
                if ((i > breakPoint) && setBreakpoint) {
                    enabledTokensNum--;
                }
            }
        }

        return enabledTokensNum;
    }

    function calcEnabledTokens(address creditAccount)
        internal
        view
        returns (uint256)
    {
        uint256 enabledMask = creditManager.enabledTokensMap(creditAccount);

        uint256 tokensEnabled;

        uint256 tokenMask;
        unchecked {
            for (uint256 i; i < 256; ++i) {
                tokenMask = 1 << i;
                if (enabledMask & tokenMask != 0) {
                    ++tokensEnabled;
                }

                if (tokenMask >= enabledMask) {
                    break;
                }
            }
        }

        return tokensEnabled;
    }

    ///
    ///
    ///  TESTS
    ///
    ///
    /// @dev [CM-1]: credit manager reverts if were called non-creditFacade
    function test_CM_01_constructor_sets_correct_values() public {
        creditManager = new CreditManager(address(poolMock));

        assertEq(
            address(creditManager.poolService()),
            address(poolMock),
            "Incorrect poolSerivice"
        );

        assertEq(
            address(creditManager.pool()),
            address(poolMock),
            "Incorrect pool"
        );

        assertEq(
            creditManager.underlying(),
            tokenTestSuite.addressOf(Tokens.DAI),
            "Incorrect underlying"
        );

        (address token, uint16 lt) = creditManager.collateralTokens(0);

        assertEq(
            token,
            tokenTestSuite.addressOf(Tokens.DAI),
            "Incorrect underlying"
        );

        assertEq(
            creditManager.tokenMasksMap(tokenTestSuite.addressOf(Tokens.DAI)),
            1,
            "Incorrect token mask for underlying token"
        );

        assertEq(lt, 0, "Incorrect LT for underlying");

        assertEq(
            creditManager.wethAddress(),
            addressProvider.getWethToken(),
            "Incorrect WETH token"
        );

        assertEq(
            address(creditManager.wethGateway()),
            addressProvider.getWETHGateway(),
            "Incorrect WETH Gateway"
        );

        assertEq(
            address(creditManager.priceOracle()),
            addressProvider.getPriceOracle(),
            "Incorrect Price oracle"
        );

        assertEq(
            address(creditManager.creditConfigurator()),
            address(this),
            "Incorrect creditConfigurator"
        );
    }

    /// @dev [CM-2]:credit account management functions revert if were called non-creditFacade
    /// Functions list:
    /// - openCreditAccount
    /// - closeCreditAccount
    /// - manadgeDebt
    /// - addCollateral
    /// - transferOwnership
    /// All these functions have creditFacadeOnly modifier
    function test_CM_02_credit_account_management_functions_revert_if_not_called_by_creditFacadeCall()
        public
    {
        assertEq(creditManager.creditFacade(), address(this));

        evm.startPrank(USER);

        evm.expectRevert(CreditFacadeOnlyException.selector);
        creditManager.openCreditAccount(200000, address(this));

        evm.expectRevert(CreditFacadeOnlyException.selector);
        creditManager.closeCreditAccount(
            DUMB_ADDRESS,
            ClosureAction.LIQUIDATE_ACCOUNT,
            0,
            DUMB_ADDRESS,
            DUMB_ADDRESS,
            type(uint256).max,
            false
        );

        evm.expectRevert(CreditFacadeOnlyException.selector);
        creditManager.manageDebt(DUMB_ADDRESS, 100, true);

        evm.expectRevert(CreditFacadeOnlyException.selector);
        creditManager.addCollateral(
            DUMB_ADDRESS,
            DUMB_ADDRESS,
            DUMB_ADDRESS,
            100
        );

        evm.expectRevert(CreditFacadeOnlyException.selector);
        creditManager.transferAccountOwnership(DUMB_ADDRESS, DUMB_ADDRESS);

        evm.expectRevert(CreditFacadeOnlyException.selector);
        creditManager.checkEmergencyPausable(DUMB_ADDRESS, true);

        evm.stopPrank();
    }

    /// @dev [CM-3]:credit account execution functions revert if were called non-creditFacade & non-adapters
    /// Functions list:
    /// - approveCreditAccount
    /// - executeOrder
    /// - checkAndEnableToken
    /// - fullCollateralCheck
    function test_CM_03_credit_account_execution_functions_revert_if_not_called_by_creditFacade()
        public
    {
        assertEq(creditManager.creditFacade(), address(this));

        evm.startPrank(USER);

        evm.expectRevert(AdaptersOrCreditFacadeOnlyException.selector);
        creditManager.approveCreditAccount(DUMB_ADDRESS, DUMB_ADDRESS, 100);

        evm.expectRevert(TargetContractNotAllowedException.selector);
        creditManager.executeOrder(DUMB_ADDRESS, bytes("0"));

        evm.expectRevert(AdaptersOrCreditFacadeOnlyException.selector);
        creditManager.checkAndEnableToken(DUMB_ADDRESS, DUMB_ADDRESS);

        evm.expectRevert(AdaptersOrCreditFacadeOnlyException.selector);
        creditManager.fullCollateralCheck(DUMB_ADDRESS);

        evm.expectRevert(AdaptersOrCreditFacadeOnlyException.selector);
        creditManager.checkEnabledTokensLength(DUMB_ADDRESS);

        evm.stopPrank();
    }

    /// @dev [CM-4]:credit account configuration functions revert if were called non-configurator
    /// Functions list:
    /// - addToken
    /// - setParams
    /// - setLiquidationThreshold
    /// - setForbidMask
    /// - changeContractAllowance
    /// - upgradeContracts
    /// - setConfigurator
    /// - addEmergencyLiquidator
    /// - removeEmergenceLiquidator
    function test_CM_04_credit_account_configurator_functions_revert_if_not_called_by_creditConfigurator()
        public
    {
        assertEq(creditManager.creditFacade(), address(this));

        evm.startPrank(USER);

        evm.expectRevert(CreditConfiguratorOnlyException.selector);
        creditManager.addToken(DUMB_ADDRESS);

        evm.expectRevert(CreditConfiguratorOnlyException.selector);
        creditManager.setParams(0, 0, 0, 0, 0);

        evm.expectRevert(CreditConfiguratorOnlyException.selector);
        creditManager.setLiquidationThreshold(DUMB_ADDRESS, 0);

        evm.expectRevert(CreditConfiguratorOnlyException.selector);
        creditManager.setForbidMask(0);

        evm.expectRevert(CreditConfiguratorOnlyException.selector);
        creditManager.changeContractAllowance(DUMB_ADDRESS, DUMB_ADDRESS);

        evm.expectRevert(CreditConfiguratorOnlyException.selector);
        creditManager.upgradeCreditFacade(DUMB_ADDRESS);

        evm.expectRevert(CreditConfiguratorOnlyException.selector);
        creditManager.upgradePriceOracle(DUMB_ADDRESS);

        evm.expectRevert(CreditConfiguratorOnlyException.selector);
        creditManager.setConfigurator(DUMB_ADDRESS);

        evm.expectRevert(CreditConfiguratorOnlyException.selector);
        creditManager.setMaxEnabledTokens(255);

        evm.expectRevert(CreditConfiguratorOnlyException.selector);
        creditManager.addEmergencyLiquidator(DUMB_ADDRESS);

        evm.expectRevert(CreditConfiguratorOnlyException.selector);
        creditManager.removeEmergencyLiquidator(DUMB_ADDRESS);

        evm.stopPrank();
    }

    /// @dev [CM-5]:credit account management+execution functions revert if were called non-creditFacade
    /// Functions list:
    /// - openCreditAccount
    /// - closeCreditAccount
    /// - manadgeDebt
    /// - addCollateral
    /// - transferOwnership
    /// All these functions have whenNotPaused modifier
    function test_CM_05_pause_pauses_management_functions() public {
        address root = acl.owner();
        evm.prank(root);

        acl.addPausableAdmin(root);

        evm.prank(root);
        creditManager.pause();

        assertEq(creditManager.creditFacade(), address(this));

        evm.expectRevert(bytes(PAUSABLE_ERROR));
        creditManager.openCreditAccount(200000, address(this));

        evm.expectRevert(bytes(PAUSABLE_ERROR));
        creditManager.closeCreditAccount(
            DUMB_ADDRESS,
            ClosureAction.LIQUIDATE_ACCOUNT,
            0,
            DUMB_ADDRESS,
            DUMB_ADDRESS,
            type(uint256).max,
            false
        );

        evm.expectRevert(bytes(PAUSABLE_ERROR));
        creditManager.manageDebt(DUMB_ADDRESS, 100, true);

        evm.expectRevert(bytes(PAUSABLE_ERROR));
        creditManager.addCollateral(
            DUMB_ADDRESS,
            DUMB_ADDRESS,
            DUMB_ADDRESS,
            100
        );

        evm.expectRevert(bytes(PAUSABLE_ERROR));
        creditManager.transferAccountOwnership(DUMB_ADDRESS, DUMB_ADDRESS);

        evm.expectRevert(bytes(PAUSABLE_ERROR));
        creditManager.approveCreditAccount(DUMB_ADDRESS, DUMB_ADDRESS, 100);

        evm.expectRevert(bytes(PAUSABLE_ERROR));
        creditManager.executeOrder(DUMB_ADDRESS, bytes("dd"));
    }

    //
    // REVERTS IF CREDIT ACCOUNT NOT EXISTS
    //

    /// @dev [CM-6A]: management function reverts if account not exists
    /// Functions list:
    /// - getCreditAccountOrRevert
    /// - closeCreditAccount
    /// - transferOwnership

    function test_CM_06A_management_functions_revert_if_account_does_not_exist()
        public
    {
        evm.expectRevert(HasNoOpenedAccountException.selector);
        creditManager.getCreditAccountOrRevert(USER);

        evm.expectRevert(HasNoOpenedAccountException.selector);
        creditManager.closeCreditAccount(
            USER,
            ClosureAction.LIQUIDATE_ACCOUNT,
            0,
            DUMB_ADDRESS,
            DUMB_ADDRESS,
            type(uint256).max,
            false
        );

        evm.expectRevert(HasNoOpenedAccountException.selector);
        creditManager.transferAccountOwnership(USER, DUMB_ADDRESS);
    }

    /// @dev [CM-6A]: multicall-only functions revert when the Credit Facade has no account
    /// Functions list:
    /// - executeOrder
    /// - approveCreditAccount
    function test_CM_06B_multicall_only_functions_revert_when_CF_has_no_account()
        public
    {
        address token = tokenTestSuite.addressOf(Tokens.DAI);

        evm.expectRevert(HasNoOpenedAccountException.selector);
        creditManager.approveCreditAccount(DUMB_ADDRESS, token, 100);

        evm.prank(CONFIGURATOR);
        creditManager.changeContractAllowance(ADAPTER, DUMB_ADDRESS);

        evm.prank(ADAPTER);
        evm.expectRevert(HasNoOpenedAccountException.selector);
        creditManager.executeOrder(DUMB_ADDRESS, bytes("dd"));
    }

    ///
    ///  OPEN CREDIT ACCOUNT
    ///

    /// @dev [CM-7]: openCreditAccount reverts if zero address or address exists
    function test_CM_07_openCreditAccount_reverts_if_zero_address_or_address_exists()
        public
    {
        // Zero address case
        evm.expectRevert(ZeroAddressOrUserAlreadyHasAccountException.selector);
        creditManager.openCreditAccount(1, address(0));
        // Existing address case
        creditManager.openCreditAccount(1, USER);
        evm.expectRevert(ZeroAddressOrUserAlreadyHasAccountException.selector);
        creditManager.openCreditAccount(1, USER);
    }

    /// @dev [CM-8]: openCreditAccount sets correct values and transfers tokens from pool
    function test_CM_08_openCreditAccount_sets_correct_values_and_transfers_tokens_from_pool()
        public
    {
        address expectedCreditAccount = AccountFactory(
            addressProvider.getAccountFactory()
        ).head();

        uint256 blockAtOpen = block.number;
        uint256 cumulativeAtOpen = 1012;
        poolMock.setCumulative_RAY(cumulativeAtOpen);

        // Existing address case
        address creditAccount = creditManager.openCreditAccount(
            DAI_ACCOUNT_AMOUNT,
            USER
        );
        assertEq(
            creditAccount,
            expectedCreditAccount,
            "Incorrecct credit account address"
        );
        assertEq(
            ICreditAccount(creditAccount).borrowedAmount(),
            DAI_ACCOUNT_AMOUNT,
            "Incorrect borrowed amount set in CA"
        );
        assertEq(
            ICreditAccount(creditAccount).since(),
            blockAtOpen,
            "Incorrect since set in CA"
        );
        assertEq(
            ICreditAccount(creditAccount).cumulativeIndexAtOpen(),
            cumulativeAtOpen,
            "Incorrect since set in CA"
        );
        expectBalance(Tokens.DAI, creditAccount, DAI_ACCOUNT_AMOUNT);
        assertEq(
            poolMock.lendAmount(),
            DAI_ACCOUNT_AMOUNT,
            "Incorrect DAI_ACCOUNT_AMOUNT in Pool call"
        );
        assertEq(
            poolMock.lendAccount(),
            creditAccount,
            "Incorrect credit account in lendCreditAccount call"
        );
        assertEq(
            creditManager.creditAccounts(USER),
            creditAccount,
            "Credit account is not associated with user"
        );
        assertEq(
            creditManager.enabledTokensMap(creditAccount),
            1,
            "Incorrect enabled token mask"
        );
    }

    //
    // CLOSE CREDIT ACCOUNT
    //

    /// @dev [CM-9]: closeCreditAccount returns credit account to factory and
    /// remove borrower from creditAccounts mapping
    function test_CM_09_close_credit_account_returns_credit_account_and_remove_borrower_from_map()
        public
    {
        (
            uint256 borrowedAmount,
            ,
            ,
            address creditAccount
        ) = _openCreditAccount();

        assertTrue(
            creditAccount !=
                AccountFactory(addressProvider.getAccountFactory()).tail(),
            "credit account is already in tail!"
        );

        // Transfer additional borrowedAmount. After that underluying token balance = 2 * borrowedAmount
        tokenTestSuite.mint(Tokens.DAI, creditAccount, borrowedAmount);

        // Increase block number cause it's forbidden to close credit account in the same block
        evm.roll(block.number + 1);

        creditManager.closeCreditAccount(
            USER,
            ClosureAction.CLOSE_ACCOUNT,
            0,
            USER,
            USER,
            0,
            false
        );

        assertEq(
            creditAccount,
            AccountFactory(addressProvider.getAccountFactory()).tail(),
            "credit account is not in accountFactory tail!"
        );

        evm.expectRevert(HasNoOpenedAccountException.selector);
        creditManager.getCreditAccountOrRevert(USER);
    }

    /// @dev [CM-10]: closeCreditAccount returns undelying tokens if credit account balance > amounToPool
    ///
    /// This test covers the case:
    /// Closure type: CLOSURE
    /// Underlying balance: > amountToPool
    /// Send all assets: false
    ///
    function test_CM_10_close_credit_account_returns_underlying_token_if_not_liquidated()
        public
    {
        (
            uint256 borrowedAmount,
            uint256 cumulativeIndexAtOpen,
            uint256 cumulativeIndexAtClose,
            address creditAccount
        ) = _openCreditAccount();

        uint256 poolBalanceBefore = tokenTestSuite.balanceOf(
            Tokens.DAI,
            address(poolMock)
        );

        // Transfer additional borrowedAmount. After that underluying token balance = 2 * borrowedAmount
        tokenTestSuite.mint(Tokens.DAI, creditAccount, borrowedAmount);

        uint256 interestAccrued = (borrowedAmount * cumulativeIndexAtClose) /
            cumulativeIndexAtOpen -
            borrowedAmount;

        (uint16 feeInterest, , , , ) = creditManager.fees();

        uint256 profit = (interestAccrued * feeInterest) / PERCENTAGE_FACTOR;

        uint256 amountToPool = borrowedAmount + interestAccrued + profit;

        evm.expectCall(
            address(poolMock),
            abi.encodeWithSelector(
                IPoolService.repayCreditAccount.selector,
                borrowedAmount,
                profit,
                0
            )
        );

        uint256 remainingFunds = creditManager.closeCreditAccount(
            USER,
            ClosureAction.CLOSE_ACCOUNT,
            0,
            USER,
            FRIEND,
            0,
            false
        );

        assertEq(remainingFunds, 0, "Remaining funds is not zero!");

        expectBalance(Tokens.DAI, creditAccount, 1);

        expectBalance(
            Tokens.DAI,
            address(poolMock),
            poolBalanceBefore + amountToPool
        );

        expectBalance(
            Tokens.DAI,
            FRIEND,
            2 * borrowedAmount - amountToPool - 1,
            "Incorrect amount were paid back"
        );
    }

    /// @dev [CM-11]: closeCreditAccount sets correct values and transfers tokens from pool
    ///
    /// This test covers the case:
    /// Closure type: CLOSURE
    /// Underlying balance: < amountToPool
    /// Send all assets: false
    ///
    function test_CM_11_close_credit_account_charges_caller_if_underlying_token_not_enough()
        public
    {
        (
            uint256 borrowedAmount,
            uint256 cumulativeIndexAtOpen,
            uint256 cumulativeIndexAtClose,
            address creditAccount
        ) = _openCreditAccount();

        uint256 poolBalanceBefore = tokenTestSuite.balanceOf(
            Tokens.DAI,
            address(poolMock)
        );

        // Transfer funds to USER account to be able to cover extra cost
        tokenTestSuite.mint(Tokens.DAI, USER, borrowedAmount);

        uint256 interestAccrued = (borrowedAmount * cumulativeIndexAtClose) /
            cumulativeIndexAtOpen -
            borrowedAmount;

        (uint16 feeInterest, , , , ) = creditManager.fees();

        uint256 profit = (interestAccrued * feeInterest) / PERCENTAGE_FACTOR;

        uint256 amountToPool = borrowedAmount + interestAccrued + profit;

        evm.expectCall(
            address(poolMock),
            abi.encodeWithSelector(
                IPoolService.repayCreditAccount.selector,
                borrowedAmount,
                profit,
                0
            )
        );

        uint256 remainingFunds = creditManager.closeCreditAccount(
            USER,
            ClosureAction.CLOSE_ACCOUNT,
            0,
            USER,
            FRIEND,
            0,
            false
        );

        assertEq(remainingFunds, 0, "Remaining funds is not zero!");

        expectBalance(
            Tokens.DAI,
            creditAccount,
            1,
            "Credit account balance != 1"
        );

        expectBalance(
            Tokens.DAI,
            address(poolMock),
            poolBalanceBefore + amountToPool
        );

        expectBalance(
            Tokens.DAI,
            USER,
            2 * borrowedAmount - amountToPool - 1,
            "Incorrect amount were paid back"
        );

        expectBalance(Tokens.DAI, FRIEND, 0, "Incorrect amount were paid back");
    }

    /// @dev [CM-12]: closeCreditAccount sets correct values and transfers tokens from pool
    ///
    /// This test covers the case:
    /// Closure type: LIQUIDATION / LIQUIDATION_EXPIRED / LIQUIDATION_PAUSED
    /// Underlying balance: > amountToPool
    /// Send all assets: false
    /// Remaining funds: 0
    ///
    function test_CM_12_close_credit_account_charges_caller_if_underlying_token_not_enough()
        public
    {
        (
            ,
            ,
            uint16 liquidationDiscount,
            ,
            uint16 liquidationDiscountExpired
        ) = creditManager.fees();

        for (uint256 i = 0; i < 3; i++) {
            uint256 friendBalanceBefore = tokenTestSuite.balanceOf(
                Tokens.DAI,
                FRIEND
            );

            ClosureAction action = i == 0
                ? ClosureAction.LIQUIDATE_ACCOUNT
                : ClosureAction.LIQUIDATE_EXPIRED_ACCOUNT;

            (
                uint256 borrowedAmount,
                uint256 cumulativeIndexAtOpen,
                uint256 cumulativeIndexAtClose,
                address creditAccount
            ) = _openCreditAccount();

            if (i == 2) {
                evm.startPrank(CONFIGURATOR);

                creditManager.pause();
                creditManager.addEmergencyLiquidator(LIQUIDATOR);

                evm.stopPrank();
            }

            uint256 poolBalanceBefore = tokenTestSuite.balanceOf(
                Tokens.DAI,
                address(poolMock)
            );

            uint256 totalValue = borrowedAmount;

            uint256 interestAccrued = (borrowedAmount *
                cumulativeIndexAtClose) /
                cumulativeIndexAtOpen -
                borrowedAmount;

            uint256 discount = i == 2
                ? PERCENTAGE_FACTOR
                : action == ClosureAction.LIQUIDATE_ACCOUNT
                ? liquidationDiscount
                : liquidationDiscountExpired;

            uint256 amountToPool = (totalValue * discount) / PERCENTAGE_FACTOR;

            {
                uint256 loss = borrowedAmount + interestAccrued - amountToPool;

                evm.expectCall(
                    address(poolMock),
                    abi.encodeWithSelector(
                        IPoolService.repayCreditAccount.selector,
                        borrowedAmount,
                        0,
                        loss
                    )
                );
            }
            {
                uint256 remainingFunds = creditManager.closeCreditAccount(
                    USER,
                    action,
                    totalValue,
                    LIQUIDATOR,
                    FRIEND,
                    0,
                    false
                );

                assertEq(remainingFunds, 0, "Remaining funds is not zero!");
            }

            expectBalance(
                Tokens.DAI,
                creditAccount,
                1,
                "Credit account balance != 1"
            );

            expectBalance(
                Tokens.DAI,
                address(poolMock),
                poolBalanceBefore + amountToPool
            );

            expectBalance(
                Tokens.DAI,
                FRIEND,
                friendBalanceBefore +
                    (borrowedAmount * (PERCENTAGE_FACTOR - discount)) /
                    PERCENTAGE_FACTOR -
                    (i == 2 ? 0 : 1),
                "Incorrect amount were paid to liqiudator friend address"
            );
        }
    }

    /// @dev [CM-13]: openCreditAccount sets correct values and transfers tokens from pool
    ///
    /// This test covers the case:
    /// Closure type: LIQUIDATION / LIQUIDATION_EXPIRED
    /// Underlying balance: < amountToPool
    /// Send all assets: false
    /// Remaining funds: >0
    ///

    function test_CM_13_close_credit_account_charges_caller_if_underlying_token_not_enough()
        public
    {
        for (uint256 i = 0; i < 3; i++) {
            setUp();

            (
                uint256 borrowedAmount,
                uint256 cumulativeIndexAtOpen,
                uint256 cumulativeIndexAtClose,
                address creditAccount
            ) = _openCreditAccount();

            uint256 poolBalanceBefore = tokenTestSuite.balanceOf(
                Tokens.DAI,
                address(poolMock)
            );
            uint256 expectedRemainingFunds = 100 * WAD;

            uint256 profit;
            uint256 amountToPool;
            uint256 totalValue;
            {
                uint256 interestAccrued = (borrowedAmount *
                    cumulativeIndexAtClose) /
                    cumulativeIndexAtOpen -
                    borrowedAmount;

                uint16 feeInterest;
                uint16 feeLiquidation;
                uint16 liquidationDiscount;

                {
                    (feeInterest, , , , ) = creditManager.fees();
                }

                {
                    uint16 feeLiquidationNormal;
                    uint16 feeLiquidationExpired;

                    (
                        ,
                        feeLiquidationNormal,
                        ,
                        feeLiquidationExpired,

                    ) = creditManager.fees();

                    feeLiquidation = (i == 0 || i == 2)
                        ? feeLiquidationNormal
                        : feeLiquidationExpired;
                }

                {
                    uint16 liquidationDiscountNormal;
                    uint16 liquidationDiscountExpired;

                    (
                        feeInterest,
                        ,
                        liquidationDiscountNormal,
                        ,
                        liquidationDiscountExpired
                    ) = creditManager.fees();

                    liquidationDiscount = i == 0
                        ? liquidationDiscountNormal
                        : i == 1
                        ? liquidationDiscountExpired
                        : PERCENTAGE_FACTOR;
                }

                uint256 profitInterest = (interestAccrued * feeInterest) /
                    PERCENTAGE_FACTOR;

                amountToPool =
                    borrowedAmount +
                    interestAccrued +
                    profitInterest;

                totalValue =
                    ((amountToPool + expectedRemainingFunds) *
                        PERCENTAGE_FACTOR) /
                    (liquidationDiscount - feeLiquidation);

                uint256 profitLiquidation = (totalValue * feeLiquidation) /
                    PERCENTAGE_FACTOR;

                amountToPool += profitLiquidation;

                profit = profitInterest + profitLiquidation;
            }

            tokenTestSuite.mint(Tokens.DAI, LIQUIDATOR, totalValue);
            expectBalance(Tokens.DAI, USER, 0, "USER has non-zero balance");
            expectBalance(Tokens.DAI, FRIEND, 0, "FRIEND has non-zero balance");
            expectBalance(
                Tokens.DAI,
                LIQUIDATOR,
                totalValue,
                "LIQUIDATOR has incorrect initial balance"
            );

            expectBalance(
                Tokens.DAI,
                creditAccount,
                borrowedAmount,
                "creditAccount has incorrect initial balance"
            );

            if (i == 2) {
                evm.startPrank(CONFIGURATOR);

                creditManager.pause();
                creditManager.addEmergencyLiquidator(LIQUIDATOR);

                evm.stopPrank();
            }

            evm.expectCall(
                address(poolMock),
                abi.encodeWithSelector(
                    IPoolService.repayCreditAccount.selector,
                    borrowedAmount,
                    profit,
                    0
                )
            );

            uint256 remainingFunds = creditManager.closeCreditAccount(
                USER,
                i == 0
                    ? ClosureAction.LIQUIDATE_ACCOUNT
                    : ClosureAction.LIQUIDATE_EXPIRED_ACCOUNT,
                totalValue,
                LIQUIDATOR,
                FRIEND,
                0,
                false
            );

            assertLe(
                expectedRemainingFunds - remainingFunds,
                2,
                "Incorrect remaining funds"
            );

            expectBalance(
                Tokens.DAI,
                creditAccount,
                1,
                "Credit account balance != 1"
            );
            expectBalance(
                Tokens.DAI,
                USER,
                remainingFunds,
                "USER get incorrect amount as remaning funds"
            );

            expectBalance(
                Tokens.DAI,
                address(poolMock),
                poolBalanceBefore + amountToPool
            );

            expectBalance(
                Tokens.DAI,
                LIQUIDATOR,
                totalValue + borrowedAmount - amountToPool - remainingFunds - 1,
                "Incorrect amount were paid to lqiudaidator"
            );
        }
    }

    /// @dev [CM-14]: closeCreditAccount sends assets depends on sendAllAssets flag
    ///
    /// This test covers the case:
    /// Closure type: LIQUIDATION
    /// Underlying balance: < amountToPool
    /// Send all assets: false
    /// Remaining funds: >0
    ///

    function test_CM_14_close_credit_account_with_nonzero_skipTokenMask_sends_correct_tokens()
        public
    {
        (
            uint256 borrowedAmount,
            ,
            ,
            address creditAccount
        ) = _openCreditAccount();

        tokenTestSuite.mint(Tokens.DAI, creditAccount, borrowedAmount);
        tokenTestSuite.mint(Tokens.WETH, creditAccount, WETH_EXCHANGE_AMOUNT);
        creditManager.checkAndEnableToken(
            creditAccount,
            tokenTestSuite.addressOf(Tokens.WETH)
        );

        tokenTestSuite.mint(Tokens.USDC, creditAccount, USDC_EXCHANGE_AMOUNT);
        creditManager.checkAndEnableToken(
            creditAccount,
            tokenTestSuite.addressOf(Tokens.USDC)
        );

        tokenTestSuite.mint(Tokens.LINK, creditAccount, LINK_EXCHANGE_AMOUNT);
        creditManager.checkAndEnableToken(
            creditAccount,
            tokenTestSuite.addressOf(Tokens.LINK)
        );

        expectTokenIsEnabled(Tokens.WETH, true);
        expectTokenIsEnabled(Tokens.USDC, true);
        expectTokenIsEnabled(Tokens.LINK, true);

        uint256 wethTokenMask = creditManager.tokenMasksMap(
            tokenTestSuite.addressOf(Tokens.WETH)
        );

        uint256 usdcTokenMask = creditManager.tokenMasksMap(
            tokenTestSuite.addressOf(Tokens.USDC)
        );

        creditManager.closeCreditAccount(
            USER,
            ClosureAction.CLOSE_ACCOUNT,
            0,
            USER,
            FRIEND,
            wethTokenMask | usdcTokenMask,
            false
        );

        expectBalance(Tokens.WETH, FRIEND, 0);
        expectBalance(Tokens.WETH, creditAccount, WETH_EXCHANGE_AMOUNT);

        expectBalance(Tokens.USDC, FRIEND, 0);
        expectBalance(Tokens.USDC, creditAccount, USDC_EXCHANGE_AMOUNT);

        expectBalance(Tokens.LINK, FRIEND, LINK_EXCHANGE_AMOUNT - 1);
    }

    /// @dev [CM-16]: closeCreditAccount sends ETH for WETH creditManger to borrower
    /// CASE: CLOSURE
    /// Underlying token: WETH
    function test_CM_16_close_weth_credit_account_sends_eth_to_borrower()
        public
    {
        // It takes "clean" address which doesn't holds any assets

        _connectCreditManagerSuite(Tokens.WETH, false);

        /// CLOSURE CASE
        (
            uint256 borrowedAmount,
            uint256 cumulativeIndexAtOpen,
            uint256 cumulativeIndexAtClose,
            address creditAccount
        ) = _openCreditAccount();

        // Transfer additional borrowedAmount. After that underluying token balance = 2 * borrowedAmount
        tokenTestSuite.mint(Tokens.WETH, creditAccount, borrowedAmount);

        creditManager.closeCreditAccount(
            USER,
            ClosureAction.CLOSE_ACCOUNT,
            0,
            USER,
            USER,
            0,
            true
        );

        expectBalance(Tokens.WETH, creditAccount, 1);

        uint256 interestAccrued = (borrowedAmount * cumulativeIndexAtClose) /
            cumulativeIndexAtOpen -
            borrowedAmount;

        (uint16 feeInterest, , , , ) = creditManager.fees();

        uint256 profit = (interestAccrued * feeInterest) / PERCENTAGE_FACTOR;

        uint256 amountToPool = borrowedAmount + interestAccrued + profit;

        expectEthBalance(USER, 2 * borrowedAmount - amountToPool - 1);
    }

    /// @dev [CM-17]: closeCreditAccount sends ETH for WETH creditManger to borrower
    /// CASE: CLOSURE
    /// Underlying token: DAI
    function test_CM_17_close_dai_credit_account_sends_eth_to_borrower()
        public
    {
        /// CLOSURE CASE
        (
            uint256 borrowedAmount,
            ,
            ,
            address creditAccount
        ) = _openCreditAccount();

        // Transfer additional borrowedAmount. After that underluying token balance = 2 * borrowedAmount
        tokenTestSuite.mint(Tokens.DAI, creditAccount, borrowedAmount);

        // Adds WETH to test how it would be converted
        tokenTestSuite.mint(Tokens.WETH, creditAccount, WETH_EXCHANGE_AMOUNT);
        creditManager.checkAndEnableToken(
            creditAccount,
            tokenTestSuite.addressOf(Tokens.WETH)
        );

        creditManager.closeCreditAccount(
            USER,
            ClosureAction.CLOSE_ACCOUNT,
            0,
            USER,
            USER,
            0,
            true
        );

        expectBalance(Tokens.WETH, creditAccount, 1);

        expectEthBalance(USER, WETH_EXCHANGE_AMOUNT - 1);
    }

    /// @dev [CM-18]: closeCreditAccount sends ETH for WETH creditManger to borrower
    /// CASE: LIQUIDATION
    function test_CM_18_close_credit_account_sends_eth_to_liquidator_and_weth_to_borrower()
        public
    {
        /// Store USER ETH balance

        uint256 userBalanceBefore = tokenTestSuite.balanceOf(Tokens.WETH, USER);

        (, , uint16 liquidationDiscount, , ) = creditManager.fees();

        // It takes "clean" address which doesn't holds any assets

        _connectCreditManagerSuite(Tokens.WETH, false);

        /// CLOSURE CASE
        (
            uint256 borrowedAmount,
            ,
            ,
            address creditAccount
        ) = _openCreditAccount();

        // Transfer additional borrowedAmount. After that underluying token balance = 2 * borrowedAmount
        tokenTestSuite.mint(Tokens.WETH, creditAccount, borrowedAmount);

        uint256 totalValue = borrowedAmount * 2;

        uint256 remainingFunds = creditManager.closeCreditAccount(
            USER,
            ClosureAction.LIQUIDATE_ACCOUNT,
            totalValue,
            LIQUIDATOR,
            FRIEND,
            0,
            true
        );

        // checks that no eth were sent to USER account
        expectEthBalance(USER, 0);

        expectBalance(
            Tokens.WETH,
            creditAccount,
            1,
            "Credit account balance != 1"
        );

        expectBalance(
            Tokens.WETH,
            USER,
            userBalanceBefore + remainingFunds,
            "Incorrect amount were paid back"
        );

        expectEthBalance(
            FRIEND,
            (totalValue * (PERCENTAGE_FACTOR - liquidationDiscount)) /
                PERCENTAGE_FACTOR,
            "Incorrect amount were paid to liqiudator friend address"
        );
    }

    /// @dev [CM-19]: closeCreditAccount sends ETH for WETH creditManger to borrower
    /// CASE: LIQUIDATION
    /// Underlying token: DAI
    function test_CM_19_close_dai_credit_account_sends_eth_to_liquidator()
        public
    {
        /// CLOSURE CASE
        (
            uint256 borrowedAmount,
            ,
            ,
            address creditAccount
        ) = _openCreditAccount();

        // Transfer additional borrowedAmount. After that underluying token balance = 2 * borrowedAmount
        tokenTestSuite.mint(Tokens.DAI, creditAccount, borrowedAmount);

        // Adds WETH to test how it would be converted
        tokenTestSuite.mint(Tokens.WETH, creditAccount, WETH_EXCHANGE_AMOUNT);
        creditManager.checkAndEnableToken(
            creditAccount,
            tokenTestSuite.addressOf(Tokens.WETH)
        );

        creditManager.closeCreditAccount(
            USER,
            ClosureAction.LIQUIDATE_ACCOUNT,
            borrowedAmount,
            LIQUIDATOR,
            FRIEND,
            0,
            true
        );

        expectBalance(Tokens.WETH, creditAccount, 1);

        expectEthBalance(
            FRIEND,
            WETH_EXCHANGE_AMOUNT - 1,
            "Incorrect amount were paid to liqiudator friend address"
        );
    }

    //
    // MANAGE DEBT
    //

    /// @dev [CM-20]: manageDebt correctly increases debt
    function test_CM_20_manageDebt_correctly_increases_debt(uint128 amount)
        public
    {
        (
            uint256 borrowedAmount,
            uint256 cumulativeIndexAtOpen,
            ,
            address creditAccount
        ) = cms.openCreditAccount(1);

        tokenTestSuite.mint(Tokens.DAI, address(poolMock), amount);

        poolMock.setCumulative_RAY(cumulativeIndexAtOpen * 2);

        uint256 expectedNewCulumativeIndex = (2 *
            cumulativeIndexAtOpen *
            (borrowedAmount + amount)) / (2 * borrowedAmount + amount);

        uint256 newBorrowedAmount = creditManager.manageDebt(
            creditAccount,
            amount,
            true
        );

        assertEq(
            newBorrowedAmount,
            borrowedAmount + amount,
            "Incorrect returned newBorrowedAmount"
        );

        assertLe(
            (ICreditAccount(creditAccount).cumulativeIndexAtOpen() * (10**6)) /
                expectedNewCulumativeIndex,
            10**6,
            "Incorrect cumulative index"
        );

        assertEq(
            ICreditAccount(creditAccount).borrowedAmount(),
            newBorrowedAmount,
            "Incorrect borrowedAmount"
        );

        expectBalance(
            Tokens.DAI,
            creditAccount,
            newBorrowedAmount,
            "Incorrect balance on credit account"
        );

        assertEq(poolMock.lendAmount(), amount, "Incorrect lend amount");

        assertEq(
            poolMock.lendAccount(),
            creditAccount,
            "Incorrect lend account"
        );
    }

    /// @dev [CM-21]: manageDebt correctly decreases debt
    function test_CM_21_manageDebt_correctly_decreases_debt(uint128 amount)
        public
    {
        tokenTestSuite.mint(
            Tokens.DAI,
            address(poolMock),
            (uint256(type(uint128).max) * 14) / 10
        );

        (
            uint256 borrowedAmount,
            uint256 cumulativeIndexAtOpen,
            uint256 cumulativeIndexNow,
            address creditAccount
        ) = cms.openCreditAccount((uint256(type(uint128).max) * 14) / 10);

        (, , uint256 totalDebt) = creditManager
            .calcCreditAccountAccruedInterest(creditAccount);

        uint256 expectedInterestAndFees;
        uint256 expectedBorrowAmount;
        if (amount >= totalDebt - borrowedAmount) {
            expectedInterestAndFees = 0;
            expectedBorrowAmount = totalDebt - amount;
        } else {
            expectedInterestAndFees = totalDebt - borrowedAmount - amount;
            expectedBorrowAmount = borrowedAmount;
        }

        uint256 newBorrowedAmount = creditManager.manageDebt(
            creditAccount,
            amount,
            false
        );

        assertEq(
            newBorrowedAmount,
            expectedBorrowAmount,
            "Incorrect returned newBorrowedAmount"
        );

        if (amount >= totalDebt - borrowedAmount) {
            (, , uint256 newTotalDebt) = creditManager
                .calcCreditAccountAccruedInterest(creditAccount);

            assertEq(newTotalDebt, newBorrowedAmount, "Incorrect new interest");
        } else {
            (, , uint256 newTotalDebt) = creditManager
                .calcCreditAccountAccruedInterest(creditAccount);

            assertLt(
                (RAY * (newTotalDebt - newBorrowedAmount)) /
                    expectedInterestAndFees -
                    RAY,
                10000,
                "Incorrect new interest"
            );
        }

        assertEq(
            ICreditAccount(creditAccount).borrowedAmount(),
            newBorrowedAmount,
            "Incorrect borrowedAmount"
        );

        expectBalance(
            Tokens.DAI,
            creditAccount,
            borrowedAmount - amount,
            "Incorrect balance on credit account"
        );

        if (amount >= totalDebt - borrowedAmount) {
            assertEq(
                ICreditAccount(creditAccount).cumulativeIndexAtOpen(),
                cumulativeIndexNow,
                "Incorrect cumulativeIndexAtOpen"
            );
        } else {
            CreditManagerTestInternal cmi = new CreditManagerTestInternal(
                creditManager.poolService()
            );

            {
                (uint256 feeInterest, , , , ) = creditManager.fees();
                amount = uint128(
                    (uint256(amount) * PERCENTAGE_FACTOR) /
                        (PERCENTAGE_FACTOR + feeInterest)
                );
            }

            assertEq(
                ICreditAccount(creditAccount).cumulativeIndexAtOpen(),
                cmi.calcNewCumulativeIndex(
                    borrowedAmount,
                    amount,
                    cumulativeIndexNow,
                    cumulativeIndexAtOpen,
                    false
                ),
                "Incorrect cumulativeIndexAtOpen"
            );
        }
    }

    //
    // ADD COLLATERAL
    //

    /// @dev [CM-22]: add collateral transfers money and enables token

    function test_CM_22_add_collateral_transfers_money_and_enables_token()
        public
    {
        (, , , address creditAccount) = _openCreditAccount();

        tokenTestSuite.mint(Tokens.WETH, FRIEND, WETH_EXCHANGE_AMOUNT);
        tokenTestSuite.approve(Tokens.WETH, FRIEND, address(creditManager));

        expectBalance(Tokens.WETH, creditAccount, 0, "Non-zero WETH balance");

        expectTokenIsEnabled(Tokens.WETH, false);

        creditManager.addCollateral(
            FRIEND,
            creditAccount,
            tokenTestSuite.addressOf(Tokens.WETH),
            WETH_EXCHANGE_AMOUNT
        );

        expectBalance(
            Tokens.WETH,
            creditAccount,
            WETH_EXCHANGE_AMOUNT,
            "Non-zero WETH balance"
        );

        expectBalance(Tokens.WETH, FRIEND, 0, "Incorrect FRIEND balance");

        expectTokenIsEnabled(Tokens.WETH, true);
    }

    //
    // TRANSFER ACCOUNT OWNERSHIP
    //

    /// @dev [CM-23]: transferAccountOwnership reverts if to equals 0 or creditAccount is linked with "to" address

    function test_CM_23_transferAccountOwnership_reverts_if_to_equals_zero_or_account_exists()
        public
    {
        _openCreditAccount();

        creditManager.openCreditAccount(1, FRIEND);
        // address(0) case
        evm.expectRevert(ZeroAddressOrUserAlreadyHasAccountException.selector);
        creditManager.transferAccountOwnership(USER, address(0));
        // Existing account case
        evm.expectRevert(ZeroAddressOrUserAlreadyHasAccountException.selector);
        creditManager.transferAccountOwnership(FRIEND, USER);
    }

    /// @dev [CM-24]: transferAccountOwnership changes creditAccounts map properly

    function test_CM_24_transferAccountOwnership_changes_creditAccounts_map_properly()
        public
    {
        (, , , address creditAccount) = _openCreditAccount();

        creditManager.transferAccountOwnership(USER, FRIEND);

        assertEq(
            creditManager.creditAccounts(USER),
            address(0),
            "From account wasn't deleted"
        );

        assertEq(
            creditManager.creditAccounts(FRIEND),
            creditAccount,
            "To account isn't correct"
        );

        evm.expectRevert(HasNoOpenedAccountException.selector);
        creditManager.getCreditAccountOrRevert(USER);
    }

    //
    // APPROVE CREDIT ACCOUNT
    //

    // TODO: FIX THE TEST

    // /// @dev [CM-25]: approveCreditAccount reverts if adapter is not connected with target contract
    // function test_CM_25_approveCreditAccount_reverts_if_adapter_isnt_connected_with_contract_or_0() public {
    //     _openCreditAccount();

    //     evm.prank(CONFIGURATOR);
    //     creditManager.changeContractAllowance(DUMB_ADDRESS, FRIEND);

    //     evm.expectRevert(AdaptersOrCreditFacadeOnlyException.selector);

    //     evm.prank(DUMB_ADDRESS);
    //     creditManager.approveCreditAccount(USER, DUMB_ADDRESS, DUMB_ADDRESS, 100);

    //     // Address 0 case
    //     evm.expectRevert(AdaptersOrCreditFacadeOnlyException.selector);
    //     evm.prank(DUMB_ADDRESS);
    //     creditManager.approveCreditAccount(USER, address(0), DUMB_ADDRESS, 100);
    // }

    // TODO: FIX THE TEST

    // /// @dev [CM-25A]: approveCreditAccount reverts if the token is not added
    // function test_CM_25A_approveCreditAccount_reverts_if_the_token_is_not_added() public {
    //     _openCreditAccount();

    //     evm.expectRevert(TokenNotAllowedException.selector);

    //     creditManager.approveCreditAccount(USER, DUMB_ADDRESS, DUMB_ADDRESS, 100);
    // }

    // TODO: FIX THE TEST

    /// @dev [CM-26]: approveCreditAccount approves with desired allowance
    // function test_CM_26_approveCreditAccount_approves_with_desired_allowance() public {
    //     (,,, address creditAccount) = _openCreditAccount();

    //     // Case, when current allowance > ALLOWANCE_THRESHOLD
    //     tokenTestSuite.approve(Tokens.DAI, creditAccount, DUMB_ADDRESS, 200);
    //     creditManager.approveCreditAccount(
    //         USER, DUMB_ADDRESS, tokenTestSuite.addressOf(Tokens.DAI), DAI_EXCHANGE_AMOUNT
    //     );

    //     expectAllowance(Tokens.DAI, creditAccount, DUMB_ADDRESS, DAI_EXCHANGE_AMOUNT);
    // }

    // TODO: FIX THE TEST

    // /// @dev [CM-27A]: approveCreditAccount works for ERC20 that revert if allowance > 0 before approve
    // function test_CM_27A_approveCreditAccount_works_for_ERC20_with_approve_restrictions() public {
    //     (,,, address creditAccount) = _openCreditAccount();

    //     address approveRevertToken = address(new ERC20ApproveRestrictedRevert());

    //     evm.prank(CONFIGURATOR);
    //     creditManager.addToken(approveRevertToken);

    //     creditManager.approveCreditAccount(USER, DUMB_ADDRESS, approveRevertToken, DAI_EXCHANGE_AMOUNT);

    //     creditManager.approveCreditAccount(USER, DUMB_ADDRESS, approveRevertToken, 2 * DAI_EXCHANGE_AMOUNT);

    //     expectAllowance(approveRevertToken, creditAccount, DUMB_ADDRESS, 2 * DAI_EXCHANGE_AMOUNT);
    // }

    // TODO: FIX THE TEST

    // /// @dev [CM-27B]: approveCreditAccount works for ERC20 that returns false if allowance > 0 before approve
    // function test_CM_27B_approveCreditAccount_works_for_ERC20_with_approve_restrictions() public {
    //     (,,, address creditAccount) = _openCreditAccount();

    //     address approveFalseToken = address(new ERC20ApproveRestrictedFalse());

    //     evm.prank(CONFIGURATOR);
    //     creditManager.addToken(approveFalseToken);

    //     creditManager.approveCreditAccount(USER, DUMB_ADDRESS, approveFalseToken, DAI_EXCHANGE_AMOUNT);

    //     creditManager.approveCreditAccount(USER, DUMB_ADDRESS, approveFalseToken, 2 * DAI_EXCHANGE_AMOUNT);

    //     expectAllowance(approveFalseToken, creditAccount, DUMB_ADDRESS, 2 * DAI_EXCHANGE_AMOUNT);
    // }

    //
    // EXECUTE ORDER
    //

    // TODO: FIX THE TEST

    // /// @dev [CM-28]: executeOrder reverts if adapter is not connected with target contract
    // function test_CM_28_executeOrder_reverts_if_adapter_is_not_connected_with_target_contract() public {
    //     _openCreditAccount();

    //     evm.prank(CONFIGURATOR);
    //     creditManager.changeContractAllowance(ADAPTER, FRIEND);

    //     // Address 0 case
    //     evm.expectRevert(TargetContractNotAllowedException.selector);

    //     evm.prank(ADAPTER);
    //     creditManager.executeOrder(USER, DUMB_ADDRESS, bytes("Hello, world!"));
    // }

    // TODO: FIX THE TEST

    // /// @dev [CM-29]: executeOrder calls credit account method and emit event
    // function test_CM_29_executeOrder_calls_credit_account_method_and_emit_event() public {
    //     (,,, address creditAccount) = _openCreditAccount();

    //     TargetContractMock targetMock = new TargetContractMock();

    //     evm.prank(CONFIGURATOR);
    //     creditManager.changeContractAllowance(ADAPTER, address(targetMock));

    //     bytes memory callData = bytes("Hello, world!");

    //     // we emit the event we expect to see.
    //     evm.expectEmit(true, true, false, false);
    //     emit ExecuteOrder(USER, address(targetMock));

    //     // stack trace check
    //     evm.expectCall(creditAccount, abi.encodeWithSignature("execute(address,bytes)", address(targetMock), callData));
    //     evm.expectCall(address(targetMock), callData);

    //     evm.prank(ADAPTER);
    //     creditManager.executeOrder(USER, address(targetMock), callData);

    //     assertEq0(targetMock.callData(), callData, "Incorrect calldata");
    // }

    //
    // CHECK AND ENABLE TOKEN
    //

    /// @dev [CM-30]: checkAndEnableToken reverts for token for token not in list and for forbidden token
    function test_CM_30_checkAndEnableToken_reverts_for_token_for_token_not_in_list_and_for_forbidden_token()
        public
    {
        (, , , address creditAccount) = _openCreditAccount();

        // Case: token is not in list
        evm.expectRevert(TokenNotAllowedException.selector);
        creditManager.checkAndEnableToken(creditAccount, DUMB_ADDRESS);

        // Case: token is frobidden
        address token = tokenTestSuite.addressOf(Tokens.USDC);
        uint256 tokenMask = creditManager.tokenMasksMap(token);

        evm.prank(CONFIGURATOR);
        creditManager.setForbidMask(tokenMask);

        evm.expectRevert(TokenNotAllowedException.selector);
        creditManager.checkAndEnableToken(creditAccount, token);
    }

    /// @dev [CM-31]: checkAndEnableToken enables token for creditAccount
    function test_CM_31_checkAndEnableToken_enables_token_for_creditAccount()
        public
    {
        (, , , address creditAccount) = _openCreditAccount();

        // Case: token is not enbaled before
        address token = tokenTestSuite.addressOf(Tokens.USDC);

        expectTokenIsEnabled(Tokens.USDC, false);

        creditManager.checkAndEnableToken(creditAccount, token);
        expectTokenIsEnabled(Tokens.USDC, true);

        // Case: token is already enabled
        creditManager.checkAndEnableToken(creditAccount, token);
        expectTokenIsEnabled(Tokens.USDC, true);
    }

<<<<<<< HEAD
=======
    // //
    // // FAST COLLATERAL CHECK
    // //

    // /// @dev [CM-32]: fastCollateralCheck enables tokenOut and reverts if it's forbidden
    // function test_CM_32_fastCollateralCheck_enables_tokenOut_and_reverts_if_its_unkown_or_forbidden()
    //     public
    // {
    //     (, , , address creditAccount) = _openCreditAccount();

    //     address usdcToken = tokenTestSuite.addressOf(Tokens.USDC);

    //     tokenTestSuite.mint(Tokens.USDC, creditAccount, USDC_EXCHANGE_AMOUNT);

    //     expectTokenIsEnabled(Tokens.USDC, false);

    //     creditManager.fastCollateralCheck(
    //         creditAccount,
    //         usdcToken,
    //         usdcToken,
    //         2 * USDC_EXCHANGE_AMOUNT,
    //         0
    //     );

    //     expectTokenIsEnabled(Tokens.USDC, true);

    //     evm.expectRevert(TokenNotAllowedException.selector);
    //     creditManager.fastCollateralCheck(
    //         creditAccount,
    //         usdcToken,
    //         DUMB_ADDRESS,
    //         2 * USDC_EXCHANGE_AMOUNT,
    //         0
    //     );

    //     address forbiddenToken = tokenTestSuite.addressOf(Tokens.WETH);
    //     uint256 forbiddenMask = creditManager.tokenMasksMap(forbiddenToken);

    //     evm.prank(CONFIGURATOR);
    //     creditManager.setForbidMask(forbiddenMask);

    //     evm.expectRevert(TokenNotAllowedException.selector);
    //     creditManager.fastCollateralCheck(
    //         creditAccount,
    //         usdcToken,
    //         forbiddenToken,
    //         2 * USDC_EXCHANGE_AMOUNT,
    //         0
    //     );
    // }

    // /// @dev [CM-33]: fastCollateralCheck disable tokens with zero balance
    // function test_CM_33_fastCollateralCheck_disable_tokens_with_zero_balance(
    //     uint8 balanceAfter
    // ) public {
    //     evm.assume(balanceAfter <= 1);

    //     (, , , address creditAccount) = _openCreditAccount();

    //     address usdcToken = tokenTestSuite.addressOf(Tokens.USDC);

    //     tokenTestSuite.mint(Tokens.USDC, creditAccount, balanceAfter);

    //     creditManager.checkAndEnableToken(creditAccount, usdcToken);

    //     expectTokenIsEnabled(Tokens.USDC, true);

    //     creditManager.fastCollateralCheck(
    //         creditAccount,
    //         usdcToken,
    //         tokenTestSuite.addressOf(Tokens.DAI),
    //         USDC_EXCHANGE_AMOUNT,
    //         0
    //     );
    //     expectTokenIsEnabled(Tokens.USDC, false);
    // }

    // /// @dev [CM-34]: fastCollateralCheck is passed if collateralOut >= collarteralIn
    // function test_CM_34_fastCollateralCheck_is_passed_if_collateralOut_gte_collarteralIn()
    //     public
    // {
    //     (, , , address creditAccount) = _openCreditAccount();
    //     address usdcToken = tokenTestSuite.addressOf(Tokens.USDC);

    //     uint256 underlyingBalanceBefore = IERC20(underlying).balanceOf(
    //         creditAccount
    //     );

    //     // TODO: Remove all fastchek tests
    //     // assertEq(
    //     //     creditManager.cumulativeDropAtFastCheckRAY(creditAccount),
    //     //     0,
    //     //     "cumulativeDropAtFastCheck is not 0"
    //     // );

    //     // without these LT setting, the test would not pass

    //     evm.prank(CONFIGURATOR);
    //     creditManager.setLiquidationThreshold(usdcToken, 4000);

    //     evm.prank(CONFIGURATOR);
    //     creditManager.setLiquidationThreshold(underlying, 5000);

    //     evm.expectCall(
    //         usdcToken,
    //         abi.encodeWithSelector(IERC20.balanceOf.selector)
    //     );
    //     evm.expectCall(
    //         underlying,
    //         abi.encodeWithSelector(IERC20.balanceOf.selector)
    //     );

    //     // It passes tesk withou LT check, cause it just get 1 USDC additionally
    //     creditManager.fastCollateralCheck(
    //         creditAccount,
    //         usdcToken,
    //         underlying,
    //         5000 * (10**6), // imitates that we've paid 4000 USDC
    //         underlyingBalanceBefore - 4000 * WAD // imitates that we've get 5000 DAI
    //     );

    //     // it shlould not change cumulativeDropAtFastCheck if passed through line:
    //     //  if (amountOutCollateral >= amountInCollateral) return;

    //     assertEq(
    //         creditManager.cumulativeDropAtFastCheckRAY(creditAccount),
    //         0,
    //         "cumulativeDropAtFastCheck was changed"
    //     );
    // }

    // /// @dev [CM-35]: fastCollateralCheck reverts if more enabled tokens than allowed collateralOut >= collarteralIn w/o LT check
    // function test_CM_35_fastCollateralCheck_reverts_if_more_enabled_tokens_than_allowed_if_collateralOut_gte_collarteralIn_wo_lt_check()
    //     public
    // {
    //     (, , , address creditAccount) = _openCreditAccount();
    //     address usdcToken = tokenTestSuite.addressOf(Tokens.USDC);

    //     uint256 underlyingBalanceBefore = IERC20(underlying).balanceOf(
    //         creditAccount
    //     );

    //     assertEq(
    //         creditManager.cumulativeDropAtFastCheckRAY(creditAccount),
    //         0,
    //         "cumulativeDropAtFastCheck is not 0"
    //     );

    //     enableTokensMoreThanLimit(creditAccount);
    //     evm.expectRevert(TooManyEnabledTokensException.selector);
    //     // It passes tesk withou LT check, cause it just get 1 USDC additionally
    //     creditManager.fastCollateralCheck(
    //         creditAccount,
    //         underlying,
    //         usdcToken,
    //         underlyingBalanceBefore,
    //         0
    //     );
    // }

    // /// @dev [CM-36]: fastCollateralCheck is passed with cumulative drop <= feeLiquidation
    // function test_CM_36_fastCollateralCheck_is_passed_with_cumulative_drop_lte_feeLiquidation(
    //     uint256 desiredDrop
    // ) public {
    //     (, uint16 feeLiquidation, , , ) = creditManager.fees();

    //     evm.assume(
    //         desiredDrop > 0 &&
    //             desiredDrop < (feeLiquidation * WAD) / PERCENTAGE_FACTOR
    //     );
    //     // uint16 desiredDrop = 50; // 0.5%

    //     (, , , address creditAccount) = _openCreditAccount();
    //     address usdcToken = tokenTestSuite.addressOf(Tokens.USDC);
    //     uint256 underlyingBalanceBefore = IERC20(underlying).balanceOf(
    //         creditAccount
    //     );

    //     /// Set USDC LT to be the same as DAI, to remove it from calculation

    //     uint16 underlyingLT = creditManager.liquidationThresholds(underlying);

    //     evm.prank(CONFIGURATOR);
    //     creditManager.setLiquidationThreshold(usdcToken, underlyingLT);

    //     uint256 expectedAmountInCollateral = creditManager
    //         .priceOracle()
    //         .convertToUSD(underlyingBalanceBefore, underlying);

    //     uint256 amountOutCollateralNeeded = ((RAY - desiredDrop) *
    //         expectedAmountInCollateral) / RAY;

    //     uint256 amountOutNeeded = creditManager.priceOracle().convertFromUSD(
    //         amountOutCollateralNeeded,
    //         usdcToken
    //     );

    //     tokenTestSuite.mint(Tokens.USDC, creditAccount, amountOutNeeded);

    //     // we add LINK tokens not to be reverted in case of fullCollateral check

    //     tokenTestSuite.mint(
    //         Tokens.LINK,
    //         creditAccount,
    //         creditManager.priceOracle().convertFromUSD(
    //             underlyingBalanceBefore,
    //             tokenTestSuite.addressOf(Tokens.LINK)
    //         )
    //     );

    //     creditManager.checkAndEnableToken(
    //         creditAccount,
    //         tokenTestSuite.addressOf(Tokens.LINK)
    //     );

    //     // we set it one more time to elimimate side effect of rounding
    //     amountOutCollateralNeeded = creditManager.priceOracle().convertToUSD(
    //         amountOutNeeded,
    //         usdcToken
    //     );

    //     // we set it one more time to elimimate side effect of rounding
    //     desiredDrop =
    //         RAY -
    //         ((amountOutCollateralNeeded * RAY) / expectedAmountInCollateral);

    //     tokenTestSuite.burn(Tokens.DAI, creditAccount, underlyingBalanceBefore);

    //     uint256 n = feeLiquidation / desiredDrop + 2;

    //     uint256 cumulativeDrop;
    //     for (uint256 i = 0; i < n; i++) {
    //         cumulativeDrop += desiredDrop;

    //         if (cumulativeDrop > (feeLiquidation * RAY) / PERCENTAGE_FACTOR) {
    //             expectFullCollateralCheck();
    //             cumulativeDrop = 1;
    //         }

    //         // It passes task without LT check, cause it just get 1 USDC additionally
    //         creditManager.fastCollateralCheck(
    //             creditAccount,
    //             underlying,
    //             usdcToken,
    //             underlyingBalanceBefore,
    //             0
    //         );

    //         assertEq(
    //             creditManager.cumulativeDropAtFastCheckRAY(creditAccount),
    //             cumulativeDrop,
    //             "Incorrect cumulative drop"
    //         );
    //     }
    // }

    // /// @dev [CM-36A]: fastCollateralCheck correctly optimizes enabled tokens
    // function test_CM_36A_fastCollateralCheck_correctly_optimizes_enabled_tokens()
    //     public
    // {
    //     uint256 randomValue = uint256(keccak256(abi.encodePacked(gasleft())));

    //     for (
    //         uint256 enabledTokens = 0;
    //         enabledTokens < 40;
    //         enabledTokens += 8
    //     ) {
    //         uint256 startIndex = enabledTokens > 12 ? enabledTokens - 12 : 0;

    //         for (
    //             uint256 zeroBalanceTokens = startIndex;
    //             zeroBalanceTokens <= enabledTokens;
    //             zeroBalanceTokens++
    //         ) {
    //             setUp();

    //             uint256 maxTokens = creditManager
    //                 .maxAllowedEnabledTokenLength();

    //             if (enabledTokens + 1 - zeroBalanceTokens > 12) {
    //                 continue;
    //             }

    //             (
    //                 bool[] memory tokenTypes,
    //                 uint256 breakpointIdx
    //             ) = _getRandomBits(
    //                     enabledTokens - zeroBalanceTokens,
    //                     zeroBalanceTokens,
    //                     randomValue
    //                 );

    //             (
    //                 uint256 borrowedAmount,
    //                 ,
    //                 ,
    //                 address creditAccount
    //             ) = _openCreditAccount();

    //             tokenTestSuite.mint(
    //                 Tokens.DAI,
    //                 creditAccount,
    //                 borrowedAmount * 100
    //             );

    //             prepareForEnabledTokenOptimization(
    //                 creditAccount,
    //                 tokenTypes,
    //                 enabledTokens,
    //                 zeroBalanceTokens,
    //                 breakpointIdx
    //             );

    //             uint256 expectedEnabledTokens = enabledTokens;

    //             if (expectedEnabledTokens >= maxTokens) {
    //                 expectedEnabledTokens = maxTokens;
    //             }

    //             if (enabledTokens == zeroBalanceTokens) {
    //                 expectedEnabledTokens = expectedEnabledTokens == maxTokens
    //                     ? maxTokens
    //                     : expectedEnabledTokens + 1;
    //             }

    //             uint256 daiBalance = tokenTestSuite.balanceOf(
    //                 Tokens.DAI,
    //                 creditAccount
    //             );

    //             creditManager.fastCollateralCheck(
    //                 creditAccount,
    //                 underlying,
    //                 underlying,
    //                 daiBalance,
    //                 daiBalance
    //             );

    //             assertEq(
    //                 calcEnabledTokens(creditAccount),
    //                 expectedEnabledTokens,
    //                 "Incorrect number of tokens enabled"
    //             );
    //         }
    //     }
    // }

    // /// @dev [CM-37]: fastCollateralCheck reverts if more enabled tokens than allowed collateralOut < collarteralIn
    // function test_CM_37_fastCollateralCheck_reverts_if_more_enabled_tokens_than_allowed_if_collateralOut_lt_collarteralIn_wo_lt_check()
    //     public
    // {
    //     (, , , address creditAccount) = _openCreditAccount();
    //     address usdcToken = tokenTestSuite.addressOf(Tokens.USDC);

    //     uint256 underlyingBalanceBefore = IERC20(underlying).balanceOf(
    //         creditAccount
    //     );

    //     assertEq(
    //         creditManager.cumulativeDropAtFastCheckRAY(creditAccount),
    //         0,
    //         "cumulativeDropAtFastCheck is not 0"
    //     );

    //     // We set the same LT's
    //     evm.prank(CONFIGURATOR);
    //     creditManager.setLiquidationThreshold(underlying, 9000);

    //     evm.prank(CONFIGURATOR);
    //     creditManager.setLiquidationThreshold(usdcToken, 9000);

    //     // And imitate the swap 1000 DAI -> 999 USDC
    //     tokenTestSuite.burn(
    //         Tokens.DAI, // $1000 of underlying
    //         creditAccount,
    //         1000 * WAD
    //     );

    //     tokenTestSuite.mint(
    //         Tokens.USDC, // $999 of USDC comes. it drops 0.1% which is less than feeLiquidation
    //         creditAccount,
    //         999 * (10**6)
    //     );

    //     enableTokensMoreThanLimit(creditAccount);
    //     evm.expectRevert(TooManyEnabledTokensException.selector);
    //     // It passes tesk withou LT check, cause it just get 1 USDC additionally
    //     creditManager.fastCollateralCheck(
    //         creditAccount,
    //         underlying,
    //         usdcToken,
    //         (underlyingBalanceBefore),
    //         0
    //     );
    // }

>>>>>>> 2c3ef4ca
    //
    // FULL COLLATERAL CHECK
    //

    /// @dev [CM-38]: fullCollateralCheck skips tokens is they are not enabled
    function test_CM_38_fullCollateralCheck_skips_tokens_is_they_are_not_enabled()
        public
    {
        (, , , address creditAccount) = _openCreditAccount();

        tokenTestSuite.mint(Tokens.USDC, creditAccount, USDC_ACCOUNT_AMOUNT);

        evm.expectRevert(NotEnoughCollateralException.selector);
        creditManager.fullCollateralCheck(creditAccount);

        // fullCollateralCheck doesn't revert when token is enabled
        creditManager.checkAndEnableToken(
            creditAccount,
            tokenTestSuite.addressOf(Tokens.USDC)
        );

        creditManager.fullCollateralCheck(creditAccount);
    }

    /// @dev [CM-39]: fullCollateralCheck diables tokens if they have zero balance
    function test_CM_39_fullCollateralCheck_diables_tokens_if_they_have_zero_balance()
        public
    {
        (
            uint256 borrowedAmount,
            uint256 cumulativeIndexAtOpen,
            uint256 cumulativeIndexNow,
            address creditAccount
        ) = _openCreditAccount();

        uint256 amountToRepayInWETH = (((borrowedAmount *
            cumulativeIndexNow *
            PERCENTAGE_FACTOR) / cumulativeIndexAtOpen) * (10**8)) /
            tokenTestSuite.prices(Tokens.WETH) /
            creditManager.liquidationThresholds(
                tokenTestSuite.addressOf(Tokens.WETH)
            );

        tokenTestSuite.mint(Tokens.WETH, creditAccount, amountToRepayInWETH);

        // Enable WETH and LINK token. WETH should be disabled adter fullCollateralCheck
        creditManager.checkAndEnableToken(
            creditAccount,
            tokenTestSuite.addressOf(Tokens.LINK)
        );
        creditManager.checkAndEnableToken(
            creditAccount,
            tokenTestSuite.addressOf(Tokens.WETH)
        );

        creditManager.fullCollateralCheck(creditAccount);

        expectTokenIsEnabled(Tokens.LINK, false);
        expectTokenIsEnabled(Tokens.WETH, true);
    }

    /// @dev [CM-40]: fullCollateralCheck breaks loop if total >= borrowAmountPlusInterestRateUSD and pass the check
    function test_CM_40_fullCollateralCheck_breaks_loop_if_total_gte_borrowAmountPlusInterestRateUSD_and_pass_the_check()
        public
    {
        evm.startPrank(CONFIGURATOR);

        CreditManager cm = new CreditManager(address(poolMock));
        cms.cr().addCreditManager(address(cm));

        cm.upgradeCreditFacade(address(this));
        cm.upgradePriceOracle(address(priceOracle));

        evm.stopPrank();

        address creditAccount = cm.openCreditAccount(DAI_ACCOUNT_AMOUNT, USER);

        address revertToken = DUMB_ADDRESS;
        address linkToken = tokenTestSuite.addressOf(Tokens.LINK);

        // We add "revert" token - DUMB address which would revert if balanceOf method would be called
        // If (total >= borrowAmountPlusInterestRateUSD) doesn't break the loop, it would be called
        // cause we enable this token using checkAndEnableToken.
        // If fullCollateralCheck doesn't revert, it means that the break works
        evm.startPrank(CONFIGURATOR);

        cm.addToken(revertToken);
        cm.addToken(linkToken);
        cm.setLiquidationThreshold(linkToken, creditConfig.lt(Tokens.LINK));

        evm.stopPrank();

        cm.checkAndEnableToken(creditAccount, revertToken);
        cm.checkAndEnableToken(creditAccount, linkToken);

        // We add WAD for rounding compensation
        uint256 amountToRepayInLINK = ((DAI_ACCOUNT_AMOUNT + WAD) *
            PERCENTAGE_FACTOR *
            (10**8)) /
            creditConfig.lt(Tokens.LINK) /
            tokenTestSuite.prices(Tokens.LINK);

        tokenTestSuite.mint(Tokens.LINK, creditAccount, amountToRepayInLINK);

        cm.fullCollateralCheck(creditAccount);
    }

    /// @dev [CM-41]: fullCollateralCheck reverts if CA has more than allowed enabled tokens
    function test_CM_41_fullCollateralCheck_reverts_if_CA_has_more_than_allowed_enabled_tokens()
        public
    {
        evm.startPrank(CONFIGURATOR);

        // We use clean CreditManager to have only one underlying token for testing
        creditManager = new CreditManager(address(poolMock));
        cms.cr().addCreditManager(address(creditManager));

        creditManager.upgradeCreditFacade(address(this));
        creditManager.upgradePriceOracle(address(priceOracle));

        creditManager.setLiquidationThreshold(poolMock.underlyingToken(), 9300);
        evm.stopPrank();

        address creditAccount = creditManager.openCreditAccount(
            DAI_ACCOUNT_AMOUNT,
            USER
        );
        tokenTestSuite.mint(Tokens.DAI, creditAccount, 2 * DAI_ACCOUNT_AMOUNT);

        enableTokensMoreThanLimit(creditAccount);
        evm.expectRevert(TooManyEnabledTokensException.selector);

        creditManager.fullCollateralCheck(creditAccount);
    }

    /// @dev [CM-41A]: fullCollateralCheck correctly disables the underlying when needed
    function test_CM_41A_fullCollateralCheck_correctly_disables_the_underlying_when_needed()
        public
    {
        address creditAccount = creditManager.openCreditAccount(
            DAI_ACCOUNT_AMOUNT,
            USER
        );

        prepareForEnabledUnderlyingCase(creditAccount);

        creditManager.fullCollateralCheck(creditAccount);

        expectTokenIsEnabled(Tokens.DAI, false);

        assertEq(
            calcEnabledTokens(creditAccount),
            creditManager.maxAllowedEnabledTokenLength(),
            "Incorrect number of tokens enabled"
        );
    }

    /// @dev [CM-41B]: fullCollateralCheck correctly optimizes number of enabled tokens
    function test_CM_41B_fullCollateralCheck_correctly_optimizes_enabled_tokens()
        public
    {
        uint256 randomValue = uint256(keccak256(abi.encodePacked(gasleft())));

        for (
            uint256 enabledTokens = 0;
            enabledTokens < 40;
            enabledTokens += 8
        ) {
            uint256 startIndex = enabledTokens > 12 ? enabledTokens - 12 : 0;

            for (
                uint256 zeroBalanceTokens = startIndex;
                zeroBalanceTokens <= enabledTokens;
                zeroBalanceTokens++
            ) {
                setUp();

                uint256 maxTokens = creditManager
                    .maxAllowedEnabledTokenLength();

                if (enabledTokens + 1 - zeroBalanceTokens > 12) {
                    continue;
                }

                (
                    bool[] memory tokenTypes,
                    uint256 breakpointIdx
                ) = _getRandomBits(
                        enabledTokens - zeroBalanceTokens,
                        zeroBalanceTokens,
                        randomValue
                    );

                (
                    uint256 borrowedAmount,
                    ,
                    ,
                    address creditAccount
                ) = _openCreditAccount();

                tokenTestSuite.mint(
                    Tokens.DAI,
                    creditAccount,
                    borrowedAmount * 100
                );

                uint256 enabledTokensLeftAfterFullCheck = prepareForEnabledTokenOptimization(
                        creditAccount,
                        tokenTypes,
                        enabledTokens,
                        zeroBalanceTokens,
                        breakpointIdx
                    );

                if (enabledTokensLeftAfterFullCheck > maxTokens) {
                    enabledTokensLeftAfterFullCheck = maxTokens;
                }

                creditManager.fullCollateralCheck(creditAccount);

                assertEq(
                    calcEnabledTokens(creditAccount),
                    enabledTokensLeftAfterFullCheck,
                    "Incorrect number of tokens enabled"
                );
            }
        }
    }

    /// @dev [CM-42]: fullCollateralCheck fuzzing test
    function test_CM_42_fullCollateralCheck_fuzzing_test(
        uint128 borrowedAmount,
        uint128 daiBalance,
        uint128 usdcBalance,
        uint128 linkBalance,
        uint128 wethBalance,
        bool enableUSDC,
        bool enableLINK,
        bool enableWETH
    ) public {
        evm.assume(borrowedAmount > WAD);

        tokenTestSuite.mint(Tokens.DAI, address(poolMock), borrowedAmount);

        (, , , address creditAccount) = cms.openCreditAccount(borrowedAmount);

        if (daiBalance > borrowedAmount) {
            tokenTestSuite.mint(
                Tokens.DAI,
                creditAccount,
                daiBalance - borrowedAmount
            );
        } else {
            tokenTestSuite.burn(
                Tokens.DAI,
                creditAccount,
                borrowedAmount - daiBalance
            );
        }

        expectBalance(Tokens.DAI, creditAccount, daiBalance);

        mintBalance(Tokens.USDC, usdcBalance, enableUSDC);
        mintBalance(Tokens.LINK, linkBalance, enableLINK);
        mintBalance(Tokens.WETH, wethBalance, enableWETH);

        uint256 twvUSD = (tokenTestSuite.balanceOf(Tokens.DAI, creditAccount) *
            tokenTestSuite.prices(Tokens.DAI) *
            creditConfig.lt(Tokens.DAI)) / WAD;

        twvUSD += !enableUSDC
            ? 0
            : (tokenTestSuite.balanceOf(Tokens.USDC, creditAccount) *
                tokenTestSuite.prices(Tokens.USDC) *
                creditConfig.lt(Tokens.USDC)) / (10**6);

        twvUSD += !enableLINK
            ? 0
            : (tokenTestSuite.balanceOf(Tokens.LINK, creditAccount) *
                tokenTestSuite.prices(Tokens.LINK) *
                creditConfig.lt(Tokens.LINK)) / WAD;

        twvUSD += !enableWETH
            ? 0
            : (tokenTestSuite.balanceOf(Tokens.WETH, creditAccount) *
                tokenTestSuite.prices(Tokens.WETH) *
                creditConfig.lt(Tokens.WETH)) / WAD;

        (, , uint256 borrowedAmountWithInterestAndFees) = creditManager
            .calcCreditAccountAccruedInterest(creditAccount);

        uint256 debtUSD = (borrowedAmountWithInterestAndFees *
            PERCENTAGE_FACTOR *
            tokenTestSuite.prices(Tokens.DAI)) / WAD;

        bool shouldRevert = twvUSD < debtUSD;

        if (shouldRevert) {
            evm.expectRevert(NotEnoughCollateralException.selector);
        }

        creditManager.fullCollateralCheck(creditAccount);
    }

    //
    // CALC CLOSE PAYMENT PURE
    //
    struct CalcClosePaymentsPureTestCase {
        string name;
        uint256 totalValue;
        ClosureAction closureActionType;
        uint256 borrowedAmount;
        uint256 borrowedAmountWithInterest;
        uint256 amountToPool;
        uint256 remainingFunds;
        uint256 profit;
        uint256 loss;
    }

    /// @dev [CM-43]: calcClosePayments computes
    function test_CM_43_calcClosePayments_test() public {
        evm.prank(CONFIGURATOR);

        creditManager.setParams(
            1000, // feeInterest: 10% , it doesn't matter this test
            200, // feeLiquidation: 2%, it doesn't matter this test
            9500, // liquidationPremium: 5%, it doesn't matter this test
            100, // feeLiquidationExpired: 1%
            9800 // liquidationPremiumExpired: 2%
        );

        CalcClosePaymentsPureTestCase[9] memory cases = [
            CalcClosePaymentsPureTestCase({
                name: "CLOSURE",
                totalValue: 0,
                closureActionType: ClosureAction.CLOSE_ACCOUNT,
                borrowedAmount: 1000,
                borrowedAmountWithInterest: 1100,
                amountToPool: 1110, // amountToPool = 1100 + 100 * 10% = 1110
                remainingFunds: 0,
                profit: 10, // profit: 100 (interest) * 10% = 10
                loss: 0
            }),
            CalcClosePaymentsPureTestCase({
                name: "LIQUIDATION WITH PROFIT & REMAINING FUNDS",
                totalValue: 2000,
                closureActionType: ClosureAction.LIQUIDATE_ACCOUNT,
                borrowedAmount: 1000,
                borrowedAmountWithInterest: 1100,
                amountToPool: 1150, // amountToPool = 1100 + 100 * 10% + 2000 * 2% = 1150
                remainingFunds: 749, //remainingFunds: 2000 * (100% - 5%) - 1150 - 1 = 749
                profit: 50,
                loss: 0
            }),
            CalcClosePaymentsPureTestCase({
                name: "LIQUIDATION WITH PROFIT & ZERO REMAINING FUNDS",
                totalValue: 2100,
                closureActionType: ClosureAction.LIQUIDATE_ACCOUNT,
                borrowedAmount: 900,
                borrowedAmountWithInterest: 1900,
                amountToPool: 1995, // amountToPool =  1900 + 1000 * 10% + 2100 * 2% = 2042,  totalFunds = 2100 * 95% = 1995, so, amount to pool would be 1995
                remainingFunds: 0, // remainingFunds: 2000 * (100% - 5%) - 1150 - 1 = 749
                profit: 95,
                loss: 0
            }),
            CalcClosePaymentsPureTestCase({
                name: "LIQUIDATION WITH LOSS",
                totalValue: 1000,
                closureActionType: ClosureAction.LIQUIDATE_ACCOUNT,
                borrowedAmount: 900,
                borrowedAmountWithInterest: 1900,
                amountToPool: 950, // amountToPool =  1900 + 1000 * 10% + 1000 * 2% = 2020, totalFunds = 1000 * 95% = 950, So, amount to pool would be 950
                remainingFunds: 0, // 0, cause it's loss
                profit: 0,
                loss: 950
            }),
            CalcClosePaymentsPureTestCase({
                name: "LIQUIDATION OF EXPIRED WITH PROFIT & REMAINING FUNDS",
                totalValue: 2000,
                closureActionType: ClosureAction.LIQUIDATE_EXPIRED_ACCOUNT,
                borrowedAmount: 1000,
                borrowedAmountWithInterest: 1100,
                amountToPool: 1130, // amountToPool = 1100 + 100 * 10% + 2000 * 1% = 1130
                remainingFunds: 829, //remainingFunds: 2000 * (100% - 2%) - 1130 - 1 = 829
                profit: 30,
                loss: 0
            }),
            CalcClosePaymentsPureTestCase({
                name: "LIQUIDATION OF EXPIRED WITH PROFIT & ZERO REMAINING FUNDS",
                totalValue: 2100,
                closureActionType: ClosureAction.LIQUIDATE_EXPIRED_ACCOUNT,
                borrowedAmount: 900,
                borrowedAmountWithInterest: 2000,
                amountToPool: 2058, // amountToPool =  2000 + 1100 * 10% + 2100 * 1% = 2131,  totalFunds = 2100 * 98% = 2058, so, amount to pool would be 2058
                remainingFunds: 0,
                profit: 58,
                loss: 0
            }),
            CalcClosePaymentsPureTestCase({
                name: "LIQUIDATION OF EXPIRED WITH LOSS",
                totalValue: 1000,
                closureActionType: ClosureAction.LIQUIDATE_EXPIRED_ACCOUNT,
                borrowedAmount: 900,
                borrowedAmountWithInterest: 1900,
                amountToPool: 980, // amountToPool =  1900 + 1000 * 10% + 1000 * 2% = 2020, totalFunds = 1000 * 98% = 980, So, amount to pool would be 980
                remainingFunds: 0, // 0, cause it's loss
                profit: 0,
                loss: 920
            }),
            CalcClosePaymentsPureTestCase({
                name: "LIQUIDATION WHILE PAUSED WITH REMAINING FUNDS",
                totalValue: 2000,
                closureActionType: ClosureAction.LIQUIDATE_PAUSED,
                borrowedAmount: 1000,
                borrowedAmountWithInterest: 1100,
                amountToPool: 1150, // amountToPool = 1100 + 100 * 10%  + 2000 * 2% = 1150
                remainingFunds: 849, //remainingFunds: 2000 - 1150 - 1 = 869
                profit: 50,
                loss: 0
            }),
            CalcClosePaymentsPureTestCase({
                name: "LIQUIDATION OF EXPIRED WITH LOSS",
                totalValue: 1000,
                closureActionType: ClosureAction.LIQUIDATE_PAUSED,
                borrowedAmount: 900,
                borrowedAmountWithInterest: 1900,
                amountToPool: 1000, // amountToPool =  1900 + 1000 * 10% + 1000 * 2% = 2020, totalFunds = 1000 * 98% = 980, So, amount to pool would be 980
                remainingFunds: 0, // 0, cause it's loss
                profit: 0,
                loss: 900
            })
        ];

        for (uint256 i = 0; i < cases.length; i++) {
            (
                uint256 amountToPool,
                uint256 remainingFunds,
                uint256 profit,
                uint256 loss
            ) = creditManager.calcClosePayments(
                    cases[i].totalValue,
                    cases[i].closureActionType,
                    cases[i].borrowedAmount,
                    cases[i].borrowedAmountWithInterest
                );

            assertEq(
                amountToPool,
                cases[i].amountToPool,
                string(abi.encodePacked(cases[i].name, ": amountToPool"))
            );
            assertEq(
                remainingFunds,
                cases[i].remainingFunds,
                string(abi.encodePacked(cases[i].name, ": remainingFunds"))
            );
            assertEq(
                profit,
                cases[i].profit,
                string(abi.encodePacked(cases[i].name, ": profit"))
            );
            assertEq(
                loss,
                cases[i].loss,
                string(abi.encodePacked(cases[i].name, ": loss"))
            );
        }
    }

    //
    // TRASNFER ASSETS TO
    //

    /// @dev [CM-44]: _transferAssetsTo sends all tokens except underlying one and not-enabled to provided address
    function test_CM_44_transferAssetsTo_sends_all_tokens_except_underlying_one_to_provided_address()
        public
    {
        // It enables  CreditManagerTestInternal for some test cases
        _connectCreditManagerSuite(Tokens.DAI, true);

        address[2] memory friends = [FRIEND, FRIEND2];

        // CASE 0: convertToETH = false
        // CASE 1: convertToETH = true
        for (uint256 i = 0; i < 2; i++) {
            bool convertToETH = i > 0;

            address friend = friends[i];
            (
                uint256 borrowedAmount,
                ,
                ,
                address creditAccount
            ) = _openCreditAccount();

            CreditManagerTestInternal cmi = CreditManagerTestInternal(
                address(creditManager)
            );

            tokenTestSuite.mint(
                Tokens.USDC,
                creditAccount,
                USDC_EXCHANGE_AMOUNT
            );
            tokenTestSuite.mint(
                Tokens.WETH,
                creditAccount,
                WETH_EXCHANGE_AMOUNT
            );
            tokenTestSuite.mint(
                Tokens.LINK,
                creditAccount,
                LINK_EXCHANGE_AMOUNT
            );

            address wethTokenAddr = tokenTestSuite.addressOf(Tokens.WETH);
            creditManager.checkAndEnableToken(creditAccount, wethTokenAddr);

            uint256 enabledTokenMask = creditManager.enabledTokensMap(
                creditAccount
            );

            cmi.transferAssetsTo(
                creditAccount,
                friend,
                convertToETH,
                enabledTokenMask
            );

            expectBalance(
                Tokens.DAI,
                creditAccount,
                borrowedAmount,
                "Underlying assets were transffered!"
            );

            expectBalance(Tokens.DAI, friend, 0);

            expectBalance(Tokens.USDC, creditAccount, USDC_EXCHANGE_AMOUNT);

            expectBalance(Tokens.USDC, friend, 0);

            expectBalance(Tokens.WETH, creditAccount, 1);

            if (convertToETH) {
                expectEthBalance(friend, WETH_EXCHANGE_AMOUNT - 1);
            } else {
                expectBalance(Tokens.WETH, friend, WETH_EXCHANGE_AMOUNT - 1);
            }

            expectBalance(Tokens.LINK, creditAccount, LINK_EXCHANGE_AMOUNT);

            expectBalance(Tokens.LINK, friend, 0);

            creditManager.closeCreditAccount(
                USER,
                ClosureAction.LIQUIDATE_ACCOUNT,
                0,
                LIQUIDATOR,
                friend,
                0,
                false
            );
        }
    }

    //
    // SAFE TOKEN TRANSFER
    //

    /// @dev [CM-45]: _safeTokenTransfer transfers tokens
    function test_CM_45_safeTokenTransfer_transfers_tokens() public {
        // It enables  CreditManagerTestInternal for some test cases
        _connectCreditManagerSuite(Tokens.DAI, true);

        uint256 WETH_TRANSFER = WETH_EXCHANGE_AMOUNT / 4;

        address[2] memory friends = [FRIEND, FRIEND2];

        // CASE 0: convertToETH = false
        // CASE 1: convertToETH = true
        for (uint256 i = 0; i < 2; i++) {
            bool convertToETH = i > 0;

            address friend = friends[i];
            (, , , address creditAccount) = _openCreditAccount();

            CreditManagerTestInternal cmi = CreditManagerTestInternal(
                address(creditManager)
            );

            tokenTestSuite.mint(
                Tokens.WETH,
                creditAccount,
                WETH_EXCHANGE_AMOUNT
            );

            cmi.safeTokenTransfer(
                creditAccount,
                tokenTestSuite.addressOf(Tokens.WETH),
                friend,
                WETH_TRANSFER,
                convertToETH
            );

            expectBalance(
                Tokens.WETH,
                creditAccount,
                WETH_EXCHANGE_AMOUNT - WETH_TRANSFER
            );

            if (convertToETH) {
                expectEthBalance(friend, WETH_TRANSFER);
            } else {
                expectBalance(Tokens.WETH, friend, WETH_TRANSFER);
            }

            creditManager.closeCreditAccount(
                USER,
                ClosureAction.LIQUIDATE_ACCOUNT,
                0,
                LIQUIDATOR,
                friend,
                0,
                false
            );
        }
    }

    //
    // DISABLE TOKEN
    //

    /// @dev [CM-46]: _disableToken disabale tokens and do not enable it if called twice
    function test_CM_46__disableToken_disabale_tokens_and_do_not_enable_it_if_called_twice()
        public
    {
        // It enables  CreditManagerTestInternal for some test cases
        _connectCreditManagerSuite(Tokens.DAI, true);

        (, , , address creditAccount) = _openCreditAccount();

        address usdcToken = tokenTestSuite.addressOf(Tokens.USDC);
        creditManager.checkAndEnableToken(creditAccount, usdcToken);

        expectTokenIsEnabled(Tokens.USDC, true);

        CreditManagerTestInternal cmi = CreditManagerTestInternal(
            address(creditManager)
        );

        cmi.disableToken(creditAccount, usdcToken);
        expectTokenIsEnabled(Tokens.USDC, false);

        cmi.disableToken(creditAccount, usdcToken);
        expectTokenIsEnabled(Tokens.USDC, false);
    }

    /// @dev [CM-47]: collateralTokens works as expected
    function test_CM_47_collateralTokens_works_as_expected(
        address newToken,
        uint16 newLT
    ) public {
        evm.assume(newToken != underlying && newToken != address(0));

        evm.startPrank(CONFIGURATOR);

        // reset connected tokens
        CreditManager cm = new CreditManager(address(poolMock));

        cm.setLiquidationThreshold(underlying, 9200);

        (address token, uint16 lt) = cm.collateralTokens(0);
        assertEq(token, underlying, "incorrect underlying token");
        assertEq(lt, 9200, "incorrect lt for underlying token");

        uint16 ltAlt = cm.liquidationThresholds(underlying);
        assertEq(ltAlt, 9200, "incorrect lt for underlying token");

        assertEq(cm.collateralTokensCount(), 1, "Incorrect length");

        cm.addToken(newToken);
        assertEq(cm.collateralTokensCount(), 2, "Incorrect length");
        (token, lt) = cm.collateralTokens(1);

        assertEq(token, newToken, "incorrect newToken token");
        assertEq(lt, 0, "incorrect lt for  newToken token");

        cm.setLiquidationThreshold(newToken, newLT);
        (token, lt) = cm.collateralTokens(1);

        assertEq(token, newToken, "incorrect newToken token");
        assertEq(lt, newLT, "incorrect lt for  newToken token");

        ltAlt = cm.liquidationThresholds(newToken);

        assertEq(ltAlt, newLT, "incorrect lt for  newToken token");

        evm.stopPrank();
    }

    //
    // GET CREDIT ACCOUNT OR REVERT
    //

    /// @dev [CM-48]: getCreditAccountOrRevert reverts if borrower has no account
    function test_CM_48_getCreditAccountOrRevert_reverts_if_borrower_has_no_account()
        public
    {
        (, , , address creditAccount) = _openCreditAccount();

        assertEq(
            creditManager.getCreditAccountOrRevert(USER),
            creditAccount,
            "Incorrect credit account"
        );

        evm.expectRevert(HasNoOpenedAccountException.selector);
        creditManager.getCreditAccountOrRevert(DUMB_ADDRESS);
    }

    //
    // CALC CREDIT ACCOUNT ACCRUED INTEREST
    //

    /// @dev [CM-49]: calcCreditAccountAccruedInterest computes correctly
    function test_CM_49_calcCreditAccountAccruedInterest_computes_correctly(
        uint128 amount
    ) public {
        tokenTestSuite.mint(Tokens.DAI, address(poolMock), amount);
        (, , , address creditAccount) = cms.openCreditAccount(amount);

        uint256 expectedBorrowedAmount = amount;

        uint256 cumulativeIndexAtOpen = ICreditAccount(creditAccount)
            .cumulativeIndexAtOpen();

        uint256 cumulativeIndexNow = poolMock._cumulativeIndex_RAY();
        uint256 expectedBorrowedAmountWithInterest = (expectedBorrowedAmount *
            cumulativeIndexNow) / cumulativeIndexAtOpen;

        (uint256 feeInterest, , , , ) = creditManager.fees();

        uint256 expectedFee = ((expectedBorrowedAmountWithInterest -
            expectedBorrowedAmount) * feeInterest) / PERCENTAGE_FACTOR;

        (
            uint256 borrowedAmount,
            uint256 borrowedAmountWithInterest,
            uint256 borrowedAmountWithInterestAndFees
        ) = creditManager.calcCreditAccountAccruedInterest(creditAccount);

        assertEq(
            borrowedAmount,
            expectedBorrowedAmount,
            "Incorrect borrowed amount"
        );
        assertEq(
            borrowedAmountWithInterest,
            expectedBorrowedAmountWithInterest,
            "Incorrect borrowed amount with interest"
        );
        assertEq(
            borrowedAmountWithInterestAndFees,
            expectedBorrowedAmountWithInterest + expectedFee,
            "Incorrect borrowed amount with interest and fees"
        );
    }

    //
    // GET CREDIT ACCOUNT PARAMETERS
    //

    /// @dev [CM-50]: getCreditAccountParameters return correct values
    function test_CM_50_getCreditAccountParameters_return_correct_values()
        public
    {
        // It enables  CreditManagerTestInternal for some test cases
        _connectCreditManagerSuite(Tokens.DAI, true);

        (, , , address creditAccount) = _openCreditAccount();

        uint256 expectedBorrowedAmount = ICreditAccount(creditAccount)
            .borrowedAmount();
        uint256 expectedCumulativeIndexAtOpen = ICreditAccount(creditAccount)
            .cumulativeIndexAtOpen();

        CreditManagerTestInternal cmi = CreditManagerTestInternal(
            address(creditManager)
        );

        (uint256 borrowedAmount, uint256 cumulativeIndexAtOpen, ) = cmi
            .getCreditAccountParameters(creditAccount);

        assertEq(
            borrowedAmount,
            expectedBorrowedAmount,
            "Incorrect borrowed amount"
        );
        assertEq(
            cumulativeIndexAtOpen,
            expectedCumulativeIndexAtOpen,
            "Incorrect cumulativeIndexAtOpen"
        );

        assertEq(
            cumulativeIndexAtOpen,
            expectedCumulativeIndexAtOpen,
            "cumulativeIndexAtOpen"
        );
    }

    //
    // SET PARAMS
    //

    /// @dev [CM-51]: setParams sets configuration properly
    function test_CM_51_setParams_sets_configuration_properly() public {
        uint16 s_feeInterest = 8733;
        uint16 s_feeLiquidation = 1233;
        uint16 s_liquidationPremium = 1220;
        uint16 s_feeLiquidationExpired = 1221;
        uint16 s_liquidationPremiumExpired = 7777;

        evm.prank(CONFIGURATOR);
        creditManager.setParams(
            s_feeInterest,
            s_feeLiquidation,
            s_liquidationPremium,
            s_feeLiquidationExpired,
            s_liquidationPremiumExpired
        );
        (
            uint16 feeInterest,
            uint16 feeLiquidation,
            uint16 liquidationDiscount,
            uint16 feeLiquidationExpired,
            uint16 liquidationPremiumExpired
        ) = creditManager.fees();

        assertEq(feeInterest, s_feeInterest, "Incorrect feeInterest");
        assertEq(feeLiquidation, s_feeLiquidation, "Incorrect feeLiquidation");
        assertEq(
            liquidationDiscount,
            s_liquidationPremium,
            "Incorrect liquidationDiscount"
        );
        assertEq(
            feeLiquidationExpired,
            s_feeLiquidationExpired,
            "Incorrect feeLiquidationExpired"
        );
        assertEq(
            liquidationPremiumExpired,
            s_liquidationPremiumExpired,
            "Incorrect liquidationPremiumExpired"
        );
    }

    //
    // ADD TOKEN
    //

    /// @dev [CM-52]: addToken reverts if token exists and if collateralTokens > 256
    function test_CM_52_addToken_reverts_if_token_exists_and_if_collateralTokens_more_256()
        public
    {
        evm.startPrank(CONFIGURATOR);

        evm.expectRevert(TokenAlreadyAddedException.selector);
        creditManager.addToken(underlying);

        for (uint256 i = creditManager.collateralTokensCount(); i < 256; i++) {
            creditManager.addToken(
                address(uint160(uint256(keccak256(abi.encodePacked(i)))))
            );
        }

        evm.expectRevert(TooManyTokensException.selector);
        creditManager.addToken(DUMB_ADDRESS);

        evm.stopPrank();
    }

    /// @dev [CM-53]: addToken adds token and set tokenMaskMap correctly
    function test_CM_53_addToken_adds_token_and_set_tokenMaskMap_correctly()
        public
    {
        uint256 count = creditManager.collateralTokensCount();

        evm.prank(CONFIGURATOR);
        creditManager.addToken(DUMB_ADDRESS);

        assertEq(
            creditManager.collateralTokensCount(),
            count + 1,
            "collateralTokensCount want incremented"
        );

        assertEq(
            creditManager.tokenMasksMap(DUMB_ADDRESS),
            1 << count,
            "tokenMaskMap was set incorrectly"
        );
    }

    //
    // SET LIQUIDATION THRESHOLD
    //

    /// @dev [CM-54]: setLiquidationThreshold reverts for unknown token
    function test_CM_54_setLiquidationThreshold_reverts_for_unknown_token()
        public
    {
        evm.prank(CONFIGURATOR);
        evm.expectRevert(TokenNotAllowedException.selector);
        creditManager.setLiquidationThreshold(DUMB_ADDRESS, 1200);
    }

    //
    // SET FORBID MASK
    //
    /// @dev [CM-55]: setForbidMask sets forbidMask correctly
    function test_CM_55_setForbidMask_sets_forbidMask_correctly() public {
        uint256 expectedForbidMask = 244;

        assertTrue(
            creditManager.forbiddenTokenMask() != expectedForbidMask,
            "expectedForbidMask is already the same"
        );

        evm.prank(CONFIGURATOR);
        creditManager.setForbidMask(expectedForbidMask);

        assertEq(
            creditManager.forbiddenTokenMask(),
            expectedForbidMask,
            "ForbidMask is not set correctly"
        );
    }

    //
    // CHANGE CONTRACT ALLOWANCE
    //

    /// @dev [CM-56]: changeContractAllowance updates adapterToContract
    function test_CM_56_changeContractAllowance_updates_adapterToContract()
        public
    {
        assertTrue(
            creditManager.adapterToContract(ADAPTER) != DUMB_ADDRESS,
            "adapterToContract(ADAPTER) is already the same"
        );

        evm.prank(CONFIGURATOR);
        creditManager.changeContractAllowance(ADAPTER, DUMB_ADDRESS);

        assertEq(
            creditManager.adapterToContract(ADAPTER),
            DUMB_ADDRESS,
            "adapterToContract is not set correctly"
        );

        assertEq(
            creditManager.contractToAdapter(DUMB_ADDRESS),
            ADAPTER,
            "adapterToContract is not set correctly"
        );

        evm.prank(CONFIGURATOR);
        creditManager.changeContractAllowance(ADAPTER, address(0));

        assertEq(
            creditManager.adapterToContract(ADAPTER),
            address(0),
            "adapterToContract is not set correctly"
        );

        assertEq(
            creditManager.contractToAdapter(address(0)),
            address(0),
            "adapterToContract is not set correctly"
        );

        evm.prank(CONFIGURATOR);
        creditManager.changeContractAllowance(ADAPTER, DUMB_ADDRESS);

        evm.prank(CONFIGURATOR);
        creditManager.changeContractAllowance(address(0), DUMB_ADDRESS);

        assertEq(
            creditManager.adapterToContract(address(0)),
            address(0),
            "adapterToContract is not set correctly"
        );

        assertEq(
            creditManager.contractToAdapter(DUMB_ADDRESS),
            address(0),
            "adapterToContract is not set correctly"
        );

        evm.prank(CONFIGURATOR);
        creditManager.changeContractAllowance(ADAPTER, UNIVERSAL_CONTRACT);

        assertEq(
            creditManager.universalAdapter(),
            ADAPTER,
            "Universal adapter is not correctly set"
        );

        evm.prank(CONFIGURATOR);
        creditManager.changeContractAllowance(address(0), UNIVERSAL_CONTRACT);

        assertEq(
            creditManager.universalAdapter(),
            address(0),
            "Universal adapter is not correctly set"
        );
    }

    //
    // UPGRADE CONTRACTS
    //

    /// @dev [CM-57A]: upgradeCreditFacade updates Credit Facade correctly
    function test_CM_57A_upgradeCreditFacade_updates_contract_correctly()
        public
    {
        assertTrue(
            creditManager.creditFacade() != DUMB_ADDRESS,
            "creditFacade( is already the same"
        );

        evm.prank(CONFIGURATOR);
        creditManager.upgradeCreditFacade(DUMB_ADDRESS);

        assertEq(
            creditManager.creditFacade(),
            DUMB_ADDRESS,
            "creditFacade is not set correctly"
        );
    }

    /// @dev [CM-57B]: upgradePriceOracle updates contract correctly
    function test_CM_57_upgradePriceOracle_updates_contract_correctly() public {
        assertTrue(
            address(creditManager.priceOracle()) != DUMB_ADDRESS2,
            "priceOracle is already the same"
        );

        evm.prank(CONFIGURATOR);
        creditManager.upgradePriceOracle(DUMB_ADDRESS2);

        assertEq(
            address(creditManager.priceOracle()),
            DUMB_ADDRESS2,
            "priceOracle is not set correctly"
        );
    }

    //
    // SET CONFIGURATOR
    //

    /// @dev [CM-58]: setConfigurator sets creditConfigurator correctly and emits event
    function test_CM_58_setConfigurator_sets_creditConfigurator_correctly_and_emits_event()
        public
    {
        assertTrue(
            creditManager.creditConfigurator() != DUMB_ADDRESS,
            "creditConfigurator is already the same"
        );

        evm.prank(CONFIGURATOR);

        evm.expectEmit(true, false, false, false);
        emit NewConfigurator(DUMB_ADDRESS);

        creditManager.setConfigurator(DUMB_ADDRESS);

        assertEq(
            creditManager.creditConfigurator(),
            DUMB_ADDRESS,
            "creditConfigurator is not set correctly"
        );
    }

    /// @dev [CM-59]: _getTokenIndexByAddress works properly
    function test_CM_59_getMaxIndex_works_properly(uint256 noise) public {
        CreditManagerTestInternal cm = new CreditManagerTestInternal(
            address(poolMock)
        );

        for (uint256 i = 0; i < 256; i++) {
            uint256 mask = 1 << i;
            if (mask > noise) mask |= noise;
            uint256 value = cm.getMaxIndex(mask);
            assertEq(i, value, "Incorrect result");
        }
    }

    // TODO: FIX THE TEST

    // /// @dev [CM-60]: CreditManager allows approveCreditAccount and executeOrder for universal adapter
    // function test_CM_60_universal_adapter_can_call_adapter_restricted_functions() public {
    //     TargetContractMock targetMock = new TargetContractMock();

    //     evm.prank(CONFIGURATOR);
    //     creditManager.changeContractAllowance(ADAPTER, UNIVERSAL_CONTRACT_ADDRESS);

    //     _openCreditAccount();

    //     evm.prank(ADAPTER);
    //     creditManager.approveCreditAccount(USER, DUMB_ADDRESS, underlying, type(uint256).max);

    //     bytes memory callData = bytes("Hello");

    //     evm.prank(ADAPTER);
    //     creditManager.executeOrder(USER, address(targetMock), callData);
    // }

    /// @dev [CM-61]: setMaxEnabledToken correctly sets value
    function test_CM_61_setMaxEnabledTokens_works_correctly() public {
        evm.prank(CONFIGURATOR);
        creditManager.setMaxEnabledTokens(255);

        assertEq(
            creditManager.maxAllowedEnabledTokenLength(),
            255,
            "Incorrect max enabled tokens"
        );
    }

    //
    // EMERGENCY LIQUIDATIONS
    //

    /// @dev [CM-62]: addEmergencyLiquidator correctly sets value
    function test_CM_62_addEmergencyLiquidator_works_correctly() public {
        evm.prank(CONFIGURATOR);
        creditManager.addEmergencyLiquidator(DUMB_ADDRESS);

        assertTrue(
            creditManager.canLiquidateWhilePaused(DUMB_ADDRESS),
            "Value was not set"
        );
    }

    /// @dev [CM-63]: removeEmergencyLiquidator correctly sets value
    function test_CM_63_removeEmergencyLiquidator_works_correctly() public {
        evm.prank(CONFIGURATOR);
        creditManager.addEmergencyLiquidator(DUMB_ADDRESS);

        evm.prank(CONFIGURATOR);
        creditManager.removeEmergencyLiquidator(DUMB_ADDRESS);

        assertTrue(
            !creditManager.canLiquidateWhilePaused(DUMB_ADDRESS),
            "Value was is still set"
        );
    }

    /// @dev [CM-64]: closeCreditAccount reverts when attempting to liquidate while paused,
    /// and the payer is not set as emergency liquidator

    function test_CM_64_closeCreditAccount_reverts_when_paused_and_liquidator_not_privileged()
        public
    {
        evm.prank(CONFIGURATOR);
        creditManager.pause();

        evm.expectRevert("Pausable: paused");
        creditManager.closeCreditAccount(
            USER,
            ClosureAction.LIQUIDATE_ACCOUNT,
            0,
            LIQUIDATOR,
            FRIEND,
            0,
            false
        );
    }

    /// @dev [CM-65]: Emergency liquidator can't close an account instead of liquidating

    function test_CM_65_closeCreditAccount_reverts_when_paused_and_liquidator_tries_to_close()
        public
    {
        evm.startPrank(CONFIGURATOR);
        creditManager.pause();
        creditManager.addEmergencyLiquidator(LIQUIDATOR);
        evm.stopPrank();

        evm.expectRevert("Pausable: paused");
        creditManager.closeCreditAccount(
            USER,
            ClosureAction.CLOSE_ACCOUNT,
            0,
            LIQUIDATOR,
            FRIEND,
            0,
            false
        );
    }

    /// @dev [CM-66]: calcNewCumulativeIndex works correctly for various values
    function test_CM_66_calcNewCumulativeIndex_is_correct(
        uint128 borrowedAmount,
        uint256 indexAtOpen,
        uint256 indexNow,
        uint128 delta,
        bool isIncrease
    ) public {
        evm.assume(borrowedAmount > 100);
        evm.assume(uint256(borrowedAmount) + uint256(delta) <= 2**128 - 1);

        indexNow = indexNow < RAY ? indexNow + RAY : indexNow;
        indexAtOpen = indexAtOpen < RAY ? indexAtOpen + RAY : indexNow;

        evm.assume(indexNow <= 100 * RAY);
        evm.assume(indexNow >= indexAtOpen);
        evm.assume(indexNow - indexAtOpen < 10 * RAY);

        uint256 interest = uint256(
            (borrowedAmount * indexNow) / indexAtOpen - borrowedAmount
        );

        evm.assume(interest > 1);

        if (!isIncrease && (delta > interest)) delta %= uint128(interest);

        CreditManagerTestInternal cmi = new CreditManagerTestInternal(
            creditManager.poolService()
        );

        if (isIncrease) {
            uint256 newIndex = cmi.calcNewCumulativeIndex(
                borrowedAmount,
                delta,
                indexNow,
                indexAtOpen,
                true
            );

            uint256 newInterestError = ((borrowedAmount + delta) * indexNow) /
                newIndex -
                (borrowedAmount + delta) -
                ((borrowedAmount * indexNow) / indexAtOpen - borrowedAmount);

            uint256 newTotalDebt = ((borrowedAmount + delta) * indexNow) /
                newIndex;

            assertLe(
                (RAY * newInterestError) / newTotalDebt,
                10000,
                "Interest error is larger than 10 ** -23"
            );
        } else {
            uint256 newIndex = cmi.calcNewCumulativeIndex(
                borrowedAmount,
                delta,
                indexNow,
                indexAtOpen,
                false
            );

            uint256 newTotalDebt = ((borrowedAmount * indexNow) / newIndex);
            uint256 newInterestError = newTotalDebt -
                borrowedAmount -
                (interest - delta);

            emit log_uint(indexNow);
            emit log_uint(indexAtOpen);
            emit log_uint(interest);
            emit log_uint(delta);
            emit log_uint(interest - delta);
            emit log_uint(newTotalDebt);
            emit log_uint(borrowedAmount);
            emit log_uint(newInterestError);

            assertLe(
                (RAY * newInterestError) / newTotalDebt,
                10000,
                "Interest error is larger than 10 ** -23"
            );
        }
    }

    /// @dev [CM-67]: checkEmergencyPausable returns pause state and enable emergencyLiquidation if needed
    function test_CM_67_checkEmergencyPausable_returns_pause_state_and_enable_emergencyLiquidation_if_needed()
        public
    {
        bool p = creditManager.checkEmergencyPausable(DUMB_ADDRESS, true);
        assertTrue(!p, "Incorrect paused() value for non-paused state");
        assertTrue(
            !creditManager.emergencyLiquidation(),
            "Emergency liquidation true when expected false"
        );

        evm.prank(CONFIGURATOR);
        creditManager.pause();

        p = creditManager.checkEmergencyPausable(DUMB_ADDRESS, true);
        assertTrue(p, "Incorrect paused() value for paused state");
        assertTrue(
            !creditManager.emergencyLiquidation(),
            "Emergency liquidation true when expected false"
        );

        evm.prank(CONFIGURATOR);
        creditManager.unpause();

        evm.prank(CONFIGURATOR);
        creditManager.addEmergencyLiquidator(DUMB_ADDRESS);
        p = creditManager.checkEmergencyPausable(DUMB_ADDRESS, true);
        assertTrue(!p, "Incorrect paused() value for non-paused state");
        assertTrue(
            !creditManager.emergencyLiquidation(),
            "Emergency liquidation true when expected false"
        );

        evm.prank(CONFIGURATOR);
        creditManager.pause();

        p = creditManager.checkEmergencyPausable(DUMB_ADDRESS, true);
        assertTrue(p, "Incorrect paused() value for paused state");
        assertTrue(
            creditManager.emergencyLiquidation(),
            "Emergency liquidation flase when expected true"
        );

        p = creditManager.checkEmergencyPausable(DUMB_ADDRESS, false);
        assertTrue(p, "Incorrect paused() value for paused state");
        assertTrue(
            !creditManager.emergencyLiquidation(),
            "Emergency liquidation true when expected false"
        );
    }
}<|MERGE_RESOLUTION|>--- conflicted
+++ resolved
@@ -1914,405 +1914,6 @@
         expectTokenIsEnabled(Tokens.USDC, true);
     }
 
-<<<<<<< HEAD
-=======
-    // //
-    // // FAST COLLATERAL CHECK
-    // //
-
-    // /// @dev [CM-32]: fastCollateralCheck enables tokenOut and reverts if it's forbidden
-    // function test_CM_32_fastCollateralCheck_enables_tokenOut_and_reverts_if_its_unkown_or_forbidden()
-    //     public
-    // {
-    //     (, , , address creditAccount) = _openCreditAccount();
-
-    //     address usdcToken = tokenTestSuite.addressOf(Tokens.USDC);
-
-    //     tokenTestSuite.mint(Tokens.USDC, creditAccount, USDC_EXCHANGE_AMOUNT);
-
-    //     expectTokenIsEnabled(Tokens.USDC, false);
-
-    //     creditManager.fastCollateralCheck(
-    //         creditAccount,
-    //         usdcToken,
-    //         usdcToken,
-    //         2 * USDC_EXCHANGE_AMOUNT,
-    //         0
-    //     );
-
-    //     expectTokenIsEnabled(Tokens.USDC, true);
-
-    //     evm.expectRevert(TokenNotAllowedException.selector);
-    //     creditManager.fastCollateralCheck(
-    //         creditAccount,
-    //         usdcToken,
-    //         DUMB_ADDRESS,
-    //         2 * USDC_EXCHANGE_AMOUNT,
-    //         0
-    //     );
-
-    //     address forbiddenToken = tokenTestSuite.addressOf(Tokens.WETH);
-    //     uint256 forbiddenMask = creditManager.tokenMasksMap(forbiddenToken);
-
-    //     evm.prank(CONFIGURATOR);
-    //     creditManager.setForbidMask(forbiddenMask);
-
-    //     evm.expectRevert(TokenNotAllowedException.selector);
-    //     creditManager.fastCollateralCheck(
-    //         creditAccount,
-    //         usdcToken,
-    //         forbiddenToken,
-    //         2 * USDC_EXCHANGE_AMOUNT,
-    //         0
-    //     );
-    // }
-
-    // /// @dev [CM-33]: fastCollateralCheck disable tokens with zero balance
-    // function test_CM_33_fastCollateralCheck_disable_tokens_with_zero_balance(
-    //     uint8 balanceAfter
-    // ) public {
-    //     evm.assume(balanceAfter <= 1);
-
-    //     (, , , address creditAccount) = _openCreditAccount();
-
-    //     address usdcToken = tokenTestSuite.addressOf(Tokens.USDC);
-
-    //     tokenTestSuite.mint(Tokens.USDC, creditAccount, balanceAfter);
-
-    //     creditManager.checkAndEnableToken(creditAccount, usdcToken);
-
-    //     expectTokenIsEnabled(Tokens.USDC, true);
-
-    //     creditManager.fastCollateralCheck(
-    //         creditAccount,
-    //         usdcToken,
-    //         tokenTestSuite.addressOf(Tokens.DAI),
-    //         USDC_EXCHANGE_AMOUNT,
-    //         0
-    //     );
-    //     expectTokenIsEnabled(Tokens.USDC, false);
-    // }
-
-    // /// @dev [CM-34]: fastCollateralCheck is passed if collateralOut >= collarteralIn
-    // function test_CM_34_fastCollateralCheck_is_passed_if_collateralOut_gte_collarteralIn()
-    //     public
-    // {
-    //     (, , , address creditAccount) = _openCreditAccount();
-    //     address usdcToken = tokenTestSuite.addressOf(Tokens.USDC);
-
-    //     uint256 underlyingBalanceBefore = IERC20(underlying).balanceOf(
-    //         creditAccount
-    //     );
-
-    //     // TODO: Remove all fastchek tests
-    //     // assertEq(
-    //     //     creditManager.cumulativeDropAtFastCheckRAY(creditAccount),
-    //     //     0,
-    //     //     "cumulativeDropAtFastCheck is not 0"
-    //     // );
-
-    //     // without these LT setting, the test would not pass
-
-    //     evm.prank(CONFIGURATOR);
-    //     creditManager.setLiquidationThreshold(usdcToken, 4000);
-
-    //     evm.prank(CONFIGURATOR);
-    //     creditManager.setLiquidationThreshold(underlying, 5000);
-
-    //     evm.expectCall(
-    //         usdcToken,
-    //         abi.encodeWithSelector(IERC20.balanceOf.selector)
-    //     );
-    //     evm.expectCall(
-    //         underlying,
-    //         abi.encodeWithSelector(IERC20.balanceOf.selector)
-    //     );
-
-    //     // It passes tesk withou LT check, cause it just get 1 USDC additionally
-    //     creditManager.fastCollateralCheck(
-    //         creditAccount,
-    //         usdcToken,
-    //         underlying,
-    //         5000 * (10**6), // imitates that we've paid 4000 USDC
-    //         underlyingBalanceBefore - 4000 * WAD // imitates that we've get 5000 DAI
-    //     );
-
-    //     // it shlould not change cumulativeDropAtFastCheck if passed through line:
-    //     //  if (amountOutCollateral >= amountInCollateral) return;
-
-    //     assertEq(
-    //         creditManager.cumulativeDropAtFastCheckRAY(creditAccount),
-    //         0,
-    //         "cumulativeDropAtFastCheck was changed"
-    //     );
-    // }
-
-    // /// @dev [CM-35]: fastCollateralCheck reverts if more enabled tokens than allowed collateralOut >= collarteralIn w/o LT check
-    // function test_CM_35_fastCollateralCheck_reverts_if_more_enabled_tokens_than_allowed_if_collateralOut_gte_collarteralIn_wo_lt_check()
-    //     public
-    // {
-    //     (, , , address creditAccount) = _openCreditAccount();
-    //     address usdcToken = tokenTestSuite.addressOf(Tokens.USDC);
-
-    //     uint256 underlyingBalanceBefore = IERC20(underlying).balanceOf(
-    //         creditAccount
-    //     );
-
-    //     assertEq(
-    //         creditManager.cumulativeDropAtFastCheckRAY(creditAccount),
-    //         0,
-    //         "cumulativeDropAtFastCheck is not 0"
-    //     );
-
-    //     enableTokensMoreThanLimit(creditAccount);
-    //     evm.expectRevert(TooManyEnabledTokensException.selector);
-    //     // It passes tesk withou LT check, cause it just get 1 USDC additionally
-    //     creditManager.fastCollateralCheck(
-    //         creditAccount,
-    //         underlying,
-    //         usdcToken,
-    //         underlyingBalanceBefore,
-    //         0
-    //     );
-    // }
-
-    // /// @dev [CM-36]: fastCollateralCheck is passed with cumulative drop <= feeLiquidation
-    // function test_CM_36_fastCollateralCheck_is_passed_with_cumulative_drop_lte_feeLiquidation(
-    //     uint256 desiredDrop
-    // ) public {
-    //     (, uint16 feeLiquidation, , , ) = creditManager.fees();
-
-    //     evm.assume(
-    //         desiredDrop > 0 &&
-    //             desiredDrop < (feeLiquidation * WAD) / PERCENTAGE_FACTOR
-    //     );
-    //     // uint16 desiredDrop = 50; // 0.5%
-
-    //     (, , , address creditAccount) = _openCreditAccount();
-    //     address usdcToken = tokenTestSuite.addressOf(Tokens.USDC);
-    //     uint256 underlyingBalanceBefore = IERC20(underlying).balanceOf(
-    //         creditAccount
-    //     );
-
-    //     /// Set USDC LT to be the same as DAI, to remove it from calculation
-
-    //     uint16 underlyingLT = creditManager.liquidationThresholds(underlying);
-
-    //     evm.prank(CONFIGURATOR);
-    //     creditManager.setLiquidationThreshold(usdcToken, underlyingLT);
-
-    //     uint256 expectedAmountInCollateral = creditManager
-    //         .priceOracle()
-    //         .convertToUSD(underlyingBalanceBefore, underlying);
-
-    //     uint256 amountOutCollateralNeeded = ((RAY - desiredDrop) *
-    //         expectedAmountInCollateral) / RAY;
-
-    //     uint256 amountOutNeeded = creditManager.priceOracle().convertFromUSD(
-    //         amountOutCollateralNeeded,
-    //         usdcToken
-    //     );
-
-    //     tokenTestSuite.mint(Tokens.USDC, creditAccount, amountOutNeeded);
-
-    //     // we add LINK tokens not to be reverted in case of fullCollateral check
-
-    //     tokenTestSuite.mint(
-    //         Tokens.LINK,
-    //         creditAccount,
-    //         creditManager.priceOracle().convertFromUSD(
-    //             underlyingBalanceBefore,
-    //             tokenTestSuite.addressOf(Tokens.LINK)
-    //         )
-    //     );
-
-    //     creditManager.checkAndEnableToken(
-    //         creditAccount,
-    //         tokenTestSuite.addressOf(Tokens.LINK)
-    //     );
-
-    //     // we set it one more time to elimimate side effect of rounding
-    //     amountOutCollateralNeeded = creditManager.priceOracle().convertToUSD(
-    //         amountOutNeeded,
-    //         usdcToken
-    //     );
-
-    //     // we set it one more time to elimimate side effect of rounding
-    //     desiredDrop =
-    //         RAY -
-    //         ((amountOutCollateralNeeded * RAY) / expectedAmountInCollateral);
-
-    //     tokenTestSuite.burn(Tokens.DAI, creditAccount, underlyingBalanceBefore);
-
-    //     uint256 n = feeLiquidation / desiredDrop + 2;
-
-    //     uint256 cumulativeDrop;
-    //     for (uint256 i = 0; i < n; i++) {
-    //         cumulativeDrop += desiredDrop;
-
-    //         if (cumulativeDrop > (feeLiquidation * RAY) / PERCENTAGE_FACTOR) {
-    //             expectFullCollateralCheck();
-    //             cumulativeDrop = 1;
-    //         }
-
-    //         // It passes task without LT check, cause it just get 1 USDC additionally
-    //         creditManager.fastCollateralCheck(
-    //             creditAccount,
-    //             underlying,
-    //             usdcToken,
-    //             underlyingBalanceBefore,
-    //             0
-    //         );
-
-    //         assertEq(
-    //             creditManager.cumulativeDropAtFastCheckRAY(creditAccount),
-    //             cumulativeDrop,
-    //             "Incorrect cumulative drop"
-    //         );
-    //     }
-    // }
-
-    // /// @dev [CM-36A]: fastCollateralCheck correctly optimizes enabled tokens
-    // function test_CM_36A_fastCollateralCheck_correctly_optimizes_enabled_tokens()
-    //     public
-    // {
-    //     uint256 randomValue = uint256(keccak256(abi.encodePacked(gasleft())));
-
-    //     for (
-    //         uint256 enabledTokens = 0;
-    //         enabledTokens < 40;
-    //         enabledTokens += 8
-    //     ) {
-    //         uint256 startIndex = enabledTokens > 12 ? enabledTokens - 12 : 0;
-
-    //         for (
-    //             uint256 zeroBalanceTokens = startIndex;
-    //             zeroBalanceTokens <= enabledTokens;
-    //             zeroBalanceTokens++
-    //         ) {
-    //             setUp();
-
-    //             uint256 maxTokens = creditManager
-    //                 .maxAllowedEnabledTokenLength();
-
-    //             if (enabledTokens + 1 - zeroBalanceTokens > 12) {
-    //                 continue;
-    //             }
-
-    //             (
-    //                 bool[] memory tokenTypes,
-    //                 uint256 breakpointIdx
-    //             ) = _getRandomBits(
-    //                     enabledTokens - zeroBalanceTokens,
-    //                     zeroBalanceTokens,
-    //                     randomValue
-    //                 );
-
-    //             (
-    //                 uint256 borrowedAmount,
-    //                 ,
-    //                 ,
-    //                 address creditAccount
-    //             ) = _openCreditAccount();
-
-    //             tokenTestSuite.mint(
-    //                 Tokens.DAI,
-    //                 creditAccount,
-    //                 borrowedAmount * 100
-    //             );
-
-    //             prepareForEnabledTokenOptimization(
-    //                 creditAccount,
-    //                 tokenTypes,
-    //                 enabledTokens,
-    //                 zeroBalanceTokens,
-    //                 breakpointIdx
-    //             );
-
-    //             uint256 expectedEnabledTokens = enabledTokens;
-
-    //             if (expectedEnabledTokens >= maxTokens) {
-    //                 expectedEnabledTokens = maxTokens;
-    //             }
-
-    //             if (enabledTokens == zeroBalanceTokens) {
-    //                 expectedEnabledTokens = expectedEnabledTokens == maxTokens
-    //                     ? maxTokens
-    //                     : expectedEnabledTokens + 1;
-    //             }
-
-    //             uint256 daiBalance = tokenTestSuite.balanceOf(
-    //                 Tokens.DAI,
-    //                 creditAccount
-    //             );
-
-    //             creditManager.fastCollateralCheck(
-    //                 creditAccount,
-    //                 underlying,
-    //                 underlying,
-    //                 daiBalance,
-    //                 daiBalance
-    //             );
-
-    //             assertEq(
-    //                 calcEnabledTokens(creditAccount),
-    //                 expectedEnabledTokens,
-    //                 "Incorrect number of tokens enabled"
-    //             );
-    //         }
-    //     }
-    // }
-
-    // /// @dev [CM-37]: fastCollateralCheck reverts if more enabled tokens than allowed collateralOut < collarteralIn
-    // function test_CM_37_fastCollateralCheck_reverts_if_more_enabled_tokens_than_allowed_if_collateralOut_lt_collarteralIn_wo_lt_check()
-    //     public
-    // {
-    //     (, , , address creditAccount) = _openCreditAccount();
-    //     address usdcToken = tokenTestSuite.addressOf(Tokens.USDC);
-
-    //     uint256 underlyingBalanceBefore = IERC20(underlying).balanceOf(
-    //         creditAccount
-    //     );
-
-    //     assertEq(
-    //         creditManager.cumulativeDropAtFastCheckRAY(creditAccount),
-    //         0,
-    //         "cumulativeDropAtFastCheck is not 0"
-    //     );
-
-    //     // We set the same LT's
-    //     evm.prank(CONFIGURATOR);
-    //     creditManager.setLiquidationThreshold(underlying, 9000);
-
-    //     evm.prank(CONFIGURATOR);
-    //     creditManager.setLiquidationThreshold(usdcToken, 9000);
-
-    //     // And imitate the swap 1000 DAI -> 999 USDC
-    //     tokenTestSuite.burn(
-    //         Tokens.DAI, // $1000 of underlying
-    //         creditAccount,
-    //         1000 * WAD
-    //     );
-
-    //     tokenTestSuite.mint(
-    //         Tokens.USDC, // $999 of USDC comes. it drops 0.1% which is less than feeLiquidation
-    //         creditAccount,
-    //         999 * (10**6)
-    //     );
-
-    //     enableTokensMoreThanLimit(creditAccount);
-    //     evm.expectRevert(TooManyEnabledTokensException.selector);
-    //     // It passes tesk withou LT check, cause it just get 1 USDC additionally
-    //     creditManager.fastCollateralCheck(
-    //         creditAccount,
-    //         underlying,
-    //         usdcToken,
-    //         (underlyingBalanceBefore),
-    //         0
-    //     );
-    // }
-
->>>>>>> 2c3ef4ca
     //
     // FULL COLLATERAL CHECK
     //
@@ -2468,78 +2069,6 @@
             creditManager.maxAllowedEnabledTokenLength(),
             "Incorrect number of tokens enabled"
         );
-    }
-
-    /// @dev [CM-41B]: fullCollateralCheck correctly optimizes number of enabled tokens
-    function test_CM_41B_fullCollateralCheck_correctly_optimizes_enabled_tokens()
-        public
-    {
-        uint256 randomValue = uint256(keccak256(abi.encodePacked(gasleft())));
-
-        for (
-            uint256 enabledTokens = 0;
-            enabledTokens < 40;
-            enabledTokens += 8
-        ) {
-            uint256 startIndex = enabledTokens > 12 ? enabledTokens - 12 : 0;
-
-            for (
-                uint256 zeroBalanceTokens = startIndex;
-                zeroBalanceTokens <= enabledTokens;
-                zeroBalanceTokens++
-            ) {
-                setUp();
-
-                uint256 maxTokens = creditManager
-                    .maxAllowedEnabledTokenLength();
-
-                if (enabledTokens + 1 - zeroBalanceTokens > 12) {
-                    continue;
-                }
-
-                (
-                    bool[] memory tokenTypes,
-                    uint256 breakpointIdx
-                ) = _getRandomBits(
-                        enabledTokens - zeroBalanceTokens,
-                        zeroBalanceTokens,
-                        randomValue
-                    );
-
-                (
-                    uint256 borrowedAmount,
-                    ,
-                    ,
-                    address creditAccount
-                ) = _openCreditAccount();
-
-                tokenTestSuite.mint(
-                    Tokens.DAI,
-                    creditAccount,
-                    borrowedAmount * 100
-                );
-
-                uint256 enabledTokensLeftAfterFullCheck = prepareForEnabledTokenOptimization(
-                        creditAccount,
-                        tokenTypes,
-                        enabledTokens,
-                        zeroBalanceTokens,
-                        breakpointIdx
-                    );
-
-                if (enabledTokensLeftAfterFullCheck > maxTokens) {
-                    enabledTokensLeftAfterFullCheck = maxTokens;
-                }
-
-                creditManager.fullCollateralCheck(creditAccount);
-
-                assertEq(
-                    calcEnabledTokens(creditAccount),
-                    enabledTokensLeftAfterFullCheck,
-                    "Incorrect number of tokens enabled"
-                );
-            }
-        }
     }
 
     /// @dev [CM-42]: fullCollateralCheck fuzzing test
